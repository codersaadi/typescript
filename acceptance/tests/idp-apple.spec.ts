// Note for all tests, in case Apple doesn't deliver all relevant information per default
// We should add an action in the needed cases

import test from "@playwright/test";

test("login with Apple IDP", async ({ page }) => {
  // Given an Apple IDP is configured on the organization
  // Given the user has an Apple added as auth method
  // User authenticates with Apple
  // User is redirected back to login
  // User is redirected to the app
});

test("login with Apple IDP - error", async ({ page }) => {
  // Given an Apple IDP is configured on the organization
  // Given the user has an Apple added as auth method
  // User is redirected to Apple
  // User authenticates with Apple and gets an error
  // User is redirect back to login
  // An error is shown to the user "Something went wrong in Apple Login"
});

test("login with Apple IDP, no user existing - auto register", async ({ page }) => {
  // Given idp Apple is configure on the organization as only authencation method
  // Given idp Apple is configure with account creation alloweed, and automatic creation enabled
  // Given no user exists yet
  // User is automatically redirected to Apple
  // User authenticates in Apple
  // User is redirect to ZITADEL login
  // User is created in ZITADEL
  // User is redirected to the app (default redirect url)
});

test("login with Apple IDP, no user existing - auto register not possible", async ({ page }) => {
  // Given idp Apple is configure on the organization as only authencation method
  // Given idp Apple is configure with account creation alloweed, and automatic creation enabled
  // Given no user exists yet
  // User is automatically redirected to Apple
  // User authenticates in Apple
  // User is redirect to ZITADEL login
  // Because of missing informaiton on the user auto creation is not possible
  // User will see the registration page with pre filled user information
  // User fills missing information
  // User clicks register button
  // User is created in ZITADEL
  // User is redirected to the app (default redirect url)
});

test("login with Apple IDP, no user existing - auto register enabled - manual creation disabled, creation not possible", async ({
  page,
}) => {
  // Given idp Apple is configure on the organization as only authencation method
  // Given idp Apple is configure with account creation not allowed, and automatic creation enabled
  // Given no user exists yet
  // User is automatically redirected to Apple
  // User authenticates in Apple
  // User is redirect to ZITADEL login
  // Because of missing informaiton on the user auto creation is not possible
  // Error message is shown, that registration of the user was not possible due to missing information
});

<<<<<<< HEAD
test("login with Apple IDP, no user linked, linking not possible", async ({user, page}) => {
    // Given idp Apple is configure on the organization as only authencation method
    // Given idp Apple is configure with manually account linking  not allowed, and linking set to existing email
    // Given user with email address user@zitadel.com doesn't exists

    // User is automatically redirected to Apple
    // User authenticates in Apple with user@zitadel.com
    // User is redirect to ZITADEL login
    // User with email address user@zitadel.com can not be found
    // User will get an error message that account linking wasn't possible
=======
test("login with Apple IDP, no user linked - auto link", async ({ page }) => {
  // Given idp Apple is configure on the organization as only authencation method
  // Given idp Apple is configure with account linking allowed, and linking set to existing email
  // Given user with email address user@zitadel.com exists
  // User is automatically redirected to Apple
  // User authenticates in Apple with user@zitadel.com
  // User is redirect to ZITADEL login
  // User is linked with existing user in ZITADEL
  // User is redirected to the app (default redirect url)
>>>>>>> 57d6f682
});

test("login with Apple IDP, no user linked, user doesn't exist - no auto link", async ({ page }) => {
  // Given idp Apple is configure on the organization as only authencation method
  // Given idp Apple is configure with manually account linking  not allowed, and linking set to existing email
  // Given user with email address user@zitadel.com doesn't exists
  // User is automatically redirected to Apple
  // User authenticates in Apple with user@zitadel.com
  // User is redirect to ZITADEL login
  // User with email address user@zitadel.com can not be found
  // User will get an error message that account linking wasn't possible
});

<<<<<<< HEAD
test("login with Apple IDP, no user linked, user link successful", async ({user, page}) => {
    // Given idp Apple is configure on the organization as only authencation method
    // Given idp Apple is configure with manually account linking allowed, and linking set to existing email
    // Given user with email address user@zitadel.com doesn't exists

    // User is automatically redirected to Apple
    // User authenticates in Apple with user@zitadel.com
    // User is redirect to ZITADEL login
    // User with email address user@zitadel.com can not be found
    // User is prompted to link the account manually
    // User is redirected to the app (default redirect url)
=======
test("login with Apple IDP, no user linked, user doesn't exist - no auto link", async ({ page }) => {
  // Given idp Apple is configure on the organization as only authencation method
  // Given idp Apple is configure with manually account linking allowed, and linking set to existing email
  // Given user with email address user@zitadel.com doesn't exists
  // User is automatically redirected to Apple
  // User authenticates in Apple with user@zitadel.com
  // User is redirect to ZITADEL login
  // User with email address user@zitadel.com can not be found
  // User is prompted to link the account manually
  // User is redirected to the app (default redirect url)
>>>>>>> 57d6f682
});<|MERGE_RESOLUTION|>--- conflicted
+++ resolved
@@ -59,18 +59,6 @@
   // Error message is shown, that registration of the user was not possible due to missing information
 });
 
-<<<<<<< HEAD
-test("login with Apple IDP, no user linked, linking not possible", async ({user, page}) => {
-    // Given idp Apple is configure on the organization as only authencation method
-    // Given idp Apple is configure with manually account linking  not allowed, and linking set to existing email
-    // Given user with email address user@zitadel.com doesn't exists
-
-    // User is automatically redirected to Apple
-    // User authenticates in Apple with user@zitadel.com
-    // User is redirect to ZITADEL login
-    // User with email address user@zitadel.com can not be found
-    // User will get an error message that account linking wasn't possible
-=======
 test("login with Apple IDP, no user linked - auto link", async ({ page }) => {
   // Given idp Apple is configure on the organization as only authencation method
   // Given idp Apple is configure with account linking allowed, and linking set to existing email
@@ -80,10 +68,9 @@
   // User is redirect to ZITADEL login
   // User is linked with existing user in ZITADEL
   // User is redirected to the app (default redirect url)
->>>>>>> 57d6f682
 });
 
-test("login with Apple IDP, no user linked, user doesn't exist - no auto link", async ({ page }) => {
+test("login with Apple IDP, no user linked, linking not possible", async ({ page }) => {
   // Given idp Apple is configure on the organization as only authencation method
   // Given idp Apple is configure with manually account linking  not allowed, and linking set to existing email
   // Given user with email address user@zitadel.com doesn't exists
@@ -94,20 +81,7 @@
   // User will get an error message that account linking wasn't possible
 });
 
-<<<<<<< HEAD
-test("login with Apple IDP, no user linked, user link successful", async ({user, page}) => {
-    // Given idp Apple is configure on the organization as only authencation method
-    // Given idp Apple is configure with manually account linking allowed, and linking set to existing email
-    // Given user with email address user@zitadel.com doesn't exists
-
-    // User is automatically redirected to Apple
-    // User authenticates in Apple with user@zitadel.com
-    // User is redirect to ZITADEL login
-    // User with email address user@zitadel.com can not be found
-    // User is prompted to link the account manually
-    // User is redirected to the app (default redirect url)
-=======
-test("login with Apple IDP, no user linked, user doesn't exist - no auto link", async ({ page }) => {
+test("login with Apple IDP, no user linked, user link successful", async ({ page }) => {
   // Given idp Apple is configure on the organization as only authencation method
   // Given idp Apple is configure with manually account linking allowed, and linking set to existing email
   // Given user with email address user@zitadel.com doesn't exists
@@ -117,5 +91,4 @@
   // User with email address user@zitadel.com can not be found
   // User is prompted to link the account manually
   // User is redirected to the app (default redirect url)
->>>>>>> 57d6f682
 });
--- conflicted
+++ resolved
@@ -70,33 +70,7 @@
   // User is redirected to the app (default redirect url)
 });
 
-<<<<<<< HEAD
-test("login with Microsoft IDP, no user linked, linking not possible", async ({user, page}) => {
-    // Given idp Microsoft is configure on the organization as only authencation method
-    // Given idp Microsoft is configure with manually account linking  not allowed, and linking set to existing email
-    // Given user with email address user@zitadel.com doesn't exists
-
-    // User is automatically redirected to Microsoft
-    // User authenticates in Microsoft with user@zitadel.com
-    // User is redirect to ZITADEL login
-    // User with email address user@zitadel.com can not be found
-    // User will get an error message that account linking wasn't possible
-});
-
-
-test("login with Microsoft IDP, no user linked, linking successful", async ({user, page}) => {
-    // Given idp Microsoft is configure on the organization as only authencation method
-    // Given idp Microsoft is configure with manually account linking allowed, and linking set to existing email
-    // Given user with email address user@zitadel.com doesn't exists
-
-    // User is automatically redirected to Microsoft
-    // User authenticates in Microsoft with user@zitadel.com
-    // User is redirect to ZITADEL login
-    // User with email address user@zitadel.com can not be found
-    // User is prompted to link the account manually
-    // User is redirected to the app (default redirect url)
-=======
-test("login with Microsoft IDP, no user linked, user doesn't exist - no auto link", async ({ page }) => {
+test("login with Microsoft IDP, no user linked, linking not possible", async ({ page }) => {
   // Given idp Microsoft is configure on the organization as only authencation method
   // Given idp Microsoft is configure with manually account linking  not allowed, and linking set to existing email
   // Given user with email address user@zitadel.com doesn't exists
@@ -107,7 +81,7 @@
   // User will get an error message that account linking wasn't possible
 });
 
-test("login with Microsoft IDP, no user linked, user doesn't exist - no auto link", async ({ page }) => {
+test("login with Microsoft IDP, no user linked, linking successful", async ({ page }) => {
   // Given idp Microsoft is configure on the organization as only authencation method
   // Given idp Microsoft is configure with manually account linking allowed, and linking set to existing email
   // Given user with email address user@zitadel.com doesn't exists
@@ -117,5 +91,4 @@
   // User with email address user@zitadel.com can not be found
   // User is prompted to link the account manually
   // User is redirected to the app (default redirect url)
->>>>>>> 57d6f682
 });
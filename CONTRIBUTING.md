--- conflicted
+++ resolved
@@ -51,11 +51,7 @@
 docker compose --file ./acceptance/docker-compose.yaml run setup
 
 # Configure your shell to use the environment variables written to ./apps/login/.env.acceptance
-<<<<<<< HEAD
-source ./apps/login/.env.acceptance
-=======
 export $(cat ./apps/login/.env.acceptance | xargs)
->>>>>>> c252379d
 ```
 
 ### Developing Against Your ZITADEL Cloud Instance

--- conflicted
+++ resolved
@@ -1160,96 +1160,50 @@
   '@next/eslint-plugin-next@14.2.18':
     resolution: {integrity: sha512-KyYTbZ3GQwWOjX3Vi1YcQbekyGP0gdammb7pbmmi25HBUCINzDReyrzCMOJIeZisK1Q3U6DT5Rlc4nm2/pQeXA==}
 
-<<<<<<< HEAD
-  '@next/swc-darwin-arm64@14.2.14':
-    resolution: {integrity: sha512-bsxbSAUodM1cjYeA4o6y7sp9wslvwjSkWw57t8DtC8Zig8aG8V6r+Yc05/9mDzLKcybb6EN85k1rJDnMKBd9Gw==}
-=======
   '@next/swc-darwin-arm64@15.0.4-canary.23':
     resolution: {integrity: sha512-sX3MaDUiFiMT14KSx5mJz6B+IH9k7+buNniNrDP7iz4YG28jssm9e8uHbiWXsbn9jnkQUJu8PHoUOLhgjZgtsQ==}
->>>>>>> 9e4939c7
     engines: {node: '>= 10'}
     cpu: [arm64]
     os: [darwin]
 
-<<<<<<< HEAD
-  '@next/swc-darwin-x64@14.2.14':
-    resolution: {integrity: sha512-cC9/I+0+SK5L1k9J8CInahduTVWGMXhQoXFeNvF0uNs3Bt1Ub0Azb8JzTU9vNCr0hnaMqiWu/Z0S1hfKc3+dww==}
-=======
   '@next/swc-darwin-x64@15.0.4-canary.23':
     resolution: {integrity: sha512-KJRSDVvEPuvjRKe9IY3YMAv9KMOmB/U5+7g0c3OTT/50x1KL0XOlgnc+Af2GdZKIrkKiAdTFG54AHaSD584yHg==}
->>>>>>> 9e4939c7
     engines: {node: '>= 10'}
     cpu: [x64]
     os: [darwin]
 
-<<<<<<< HEAD
-  '@next/swc-linux-arm64-gnu@14.2.14':
-    resolution: {integrity: sha512-RMLOdA2NU4O7w1PQ3Z9ft3PxD6Htl4uB2TJpocm+4jcllHySPkFaUIFacQ3Jekcg6w+LBaFvjSPthZHiPmiAUg==}
-=======
   '@next/swc-linux-arm64-gnu@15.0.4-canary.23':
     resolution: {integrity: sha512-0EqeqGdlG0MPDYGE/cPtTvBLtBiWDAd7fSRgRhIga6CkuaRVFKuTeRrsjTa0v+51C2OawjQp2N3ww1zBLuBhcg==}
->>>>>>> 9e4939c7
     engines: {node: '>= 10'}
     cpu: [arm64]
     os: [linux]
 
-<<<<<<< HEAD
-  '@next/swc-linux-arm64-musl@14.2.14':
-    resolution: {integrity: sha512-WgLOA4hT9EIP7jhlkPnvz49iSOMdZgDJVvbpb8WWzJv5wBD07M2wdJXLkDYIpZmCFfo/wPqFsFR4JS4V9KkQ2A==}
-=======
   '@next/swc-linux-arm64-musl@15.0.4-canary.23':
     resolution: {integrity: sha512-O06Gw8HU0z9f1b4TiGb0u1o87hgLa0yEW1odyLPE1d3+JKwhkh4L1Ug9uLpeqEUnxCoIrwVomEUyQBPGNQtq0Q==}
->>>>>>> 9e4939c7
     engines: {node: '>= 10'}
     cpu: [arm64]
     os: [linux]
 
-<<<<<<< HEAD
-  '@next/swc-linux-x64-gnu@14.2.14':
-    resolution: {integrity: sha512-lbn7svjUps1kmCettV/R9oAvEW+eUI0lo0LJNFOXoQM5NGNxloAyFRNByYeZKL3+1bF5YE0h0irIJfzXBq9Y6w==}
-=======
   '@next/swc-linux-x64-gnu@15.0.4-canary.23':
     resolution: {integrity: sha512-BvERc3hri6eyUHnasZgwcRCdR8WpfCdKKe/M12Q+ZAkTeJeVkLXNakznaZbBWdlCc77F/NeHz/OWoQWUTpKm3g==}
->>>>>>> 9e4939c7
     engines: {node: '>= 10'}
     cpu: [x64]
     os: [linux]
 
-<<<<<<< HEAD
-  '@next/swc-linux-x64-musl@14.2.14':
-    resolution: {integrity: sha512-7TcQCvLQ/hKfQRgjxMN4TZ2BRB0P7HwrGAYL+p+m3u3XcKTraUFerVbV3jkNZNwDeQDa8zdxkKkw2els/S5onQ==}
-=======
   '@next/swc-linux-x64-musl@15.0.4-canary.23':
     resolution: {integrity: sha512-FF5LNTdra/tHxdHjRR3lb+UxFgRVT+v3EMruueQg6BpOqpciodyCkkYQFrx2DitpADojQ6bBBFBDs6KIb8jB5w==}
->>>>>>> 9e4939c7
     engines: {node: '>= 10'}
     cpu: [x64]
     os: [linux]
 
-<<<<<<< HEAD
-  '@next/swc-win32-arm64-msvc@14.2.14':
-    resolution: {integrity: sha512-8i0Ou5XjTLEje0oj0JiI0Xo9L/93ghFtAUYZ24jARSeTMXLUx8yFIdhS55mTExq5Tj4/dC2fJuaT4e3ySvXU1A==}
-=======
   '@next/swc-win32-arm64-msvc@15.0.4-canary.23':
     resolution: {integrity: sha512-XnHD7fqQYZR1XCCuAf8+yAdkMpzAFz2pWmny2K6g5C7BalrwNuxWLsM5LycW1PTMzSqkzLJeXCG6AZu099u7/w==}
->>>>>>> 9e4939c7
     engines: {node: '>= 10'}
     cpu: [arm64]
     os: [win32]
 
-<<<<<<< HEAD
-  '@next/swc-win32-ia32-msvc@14.2.14':
-    resolution: {integrity: sha512-2u2XcSaDEOj+96eXpyjHjtVPLhkAFw2nlaz83EPeuK4obF+HmtDJHqgR1dZB7Gb6V/d55FL26/lYVd0TwMgcOQ==}
-    engines: {node: '>= 10'}
-    cpu: [ia32]
-    os: [win32]
-
-  '@next/swc-win32-x64-msvc@14.2.14':
-    resolution: {integrity: sha512-MZom+OvZ1NZxuRovKt1ApevjiUJTcU2PmdJKL66xUPaJeRywnbGGRWUlaAOwunD6dX+pm83vj979NTC8QXjGWg==}
-=======
   '@next/swc-win32-x64-msvc@15.0.4-canary.23':
     resolution: {integrity: sha512-HGoW8LjYxbUhkND+vJ/21dWQ7sdv4SIUQDv2r/FpcdHFMzb5M/jgQVqcMFkqg2ibH65ZAcVBM0ICcUnTLlX7PQ==}
->>>>>>> 9e4939c7
     engines: {node: '>= 10'}
     cpu: [x64]
     os: [win32]
@@ -1641,8 +1595,6 @@
 
   '@types/yauzl@2.10.3':
     resolution: {integrity: sha512-oJoftv0LSuaDZE3Le4DbKX+KS9G36NzOeSap90UIK0yMA/NhKJhqlSGtNDORNRaIbQfzjXDrQa0ytJ6mNRGz/Q==}
-<<<<<<< HEAD
-=======
 
   '@typescript-eslint/eslint-plugin@8.15.0':
     resolution: {integrity: sha512-+zkm9AR1Ds9uLWN3fkoeXgFppaQ+uEVtfOV62dDmsy9QCNqlRHWNEck4yarvRNrvRcHQLGfqBNui3cimoz8XAg==}
@@ -1654,7 +1606,6 @@
     peerDependenciesMeta:
       typescript:
         optional: true
->>>>>>> 9e4939c7
 
   '@typescript-eslint/parser@7.18.0':
     resolution: {integrity: sha512-4Z+L8I2OqhZV8qA132M4wNL30ypZGYOQVBfMgxDH/K5UX0PNqTu1c6za9ST5r9+tavvHiTWmBnKzpCJ/GlVFtg==}

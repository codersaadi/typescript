--- conflicted
+++ resolved
@@ -82,7 +82,7 @@
         version: 2.1.3(react@19.1.0)
       '@tailwindcss/forms':
         specifier: 0.5.7
-        version: 0.5.7(tailwindcss@3.4.14(ts-node@10.9.2(@types/node@20.17.17)(typescript@5.6.3)))
+        version: 0.5.7(tailwindcss@3.4.14(ts-node@10.9.2(@types/node@22.14.1)(typescript@5.8.3)))
       '@vercel/analytics':
         specifier: ^1.2.2
         version: 1.3.1(next@15.4.0-canary.3(@babel/core@7.26.10)(@playwright/test@1.52.0)(react-dom@19.1.0(react@19.1.0))(react@19.1.0)(sass@1.87.0))(react@19.1.0)
@@ -230,7 +230,7 @@
         version: 2.0.11
       tailwindcss:
         specifier: 3.4.14
-        version: 3.4.14(ts-node@10.9.2(@types/node@20.17.17)(typescript@5.6.3))
+        version: 3.4.14(ts-node@10.9.2(@types/node@22.14.1)(typescript@5.8.3))
       ts-proto:
         specifier: ^2.7.0
         version: 2.7.0
@@ -299,38 +299,26 @@
         version: 2.2.2
     devDependencies:
       '@bufbuild/buf':
-<<<<<<< HEAD
-        specifier: ^1.47.2
-        version: 1.47.2
+        specifier: ^1.53.0
+        version: 1.53.0
       '@zitadel/tsconfig':
         specifier: workspace:*
         version: link:../zitadel-tsconfig
       ts-node:
         specifier: ^10.9.2
-        version: 10.9.2(@types/node@20.17.17)(typescript@5.6.3)
+        version: 10.9.2(@types/node@22.14.1)(typescript@5.8.3)
       tsup:
         specifier: ^8.0.0
-        version: 8.3.5(jiti@1.21.6)(postcss@8.4.49)(typescript@5.6.3)(yaml@2.5.0)
-=======
-        specifier: ^1.53.0
-        version: 1.53.0
->>>>>>> 830c2795
+        version: 8.4.0(jiti@1.21.6)(postcss@8.5.3)(typescript@5.8.3)(yaml@2.7.1)
 
   packages/zitadel-tailwind-config:
     devDependencies:
       '@tailwindcss/forms':
         specifier: 0.5.3
-<<<<<<< HEAD
-        version: 0.5.3(tailwindcss@3.4.14(ts-node@10.9.2(@types/node@20.17.17)(typescript@5.6.3)))
-      tailwindcss:
-        specifier: ^3.4.14
-        version: 3.4.14(ts-node@10.9.2(@types/node@20.17.17)(typescript@5.6.3))
-=======
         version: 0.5.3(tailwindcss@4.1.4)
       tailwindcss:
         specifier: ^4.1.4
         version: 4.1.4
->>>>>>> 830c2795
 
   packages/zitadel-tsconfig: {}
 
@@ -575,14 +563,10 @@
     peerDependencies:
       '@bufbuild/protobuf': ^2.2.0
 
-<<<<<<< HEAD
   '@cspotcode/source-map-support@0.8.1':
     resolution: {integrity: sha512-IchNf6dN4tHoMFIn/7OE8LWZ19Y6q/67Bmf6vnGREv8RSbBVb9LPJxEcnwrcwX6ixSvaiGoomAUvu4YSxXrVgw==}
     engines: {node: '>=12'}
 
-  '@cypress/request@3.0.6':
-    resolution: {integrity: sha512-fi0eVdCOtKu5Ed6+E8mYxUF6ZTFJDZvHogCBelM0xVXmrDEkyM22gRArQzq1YcHPm1V47Vf/iAD+WgVdUlJCGg==}
-=======
   '@csstools/color-helpers@5.0.2':
     resolution: {integrity: sha512-JqWH1vsgdGcw2RR6VliXXdA0/59LttzlU8UlRT/iUUsEeWfYq8I+K0yhihEUTTHLRm1EXvpsCx3083EU15ecsA==}
     engines: {node: '>=18'}
@@ -613,7 +597,6 @@
 
   '@cypress/request@3.0.8':
     resolution: {integrity: sha512-h0NFgh1mJmm1nr4jCwkGHwKneVYKghUyWe6TMNrk0B9zsjAJxpg8C4/+BAcmLgCPa1vj1V8rNUaILl+zYRUWBQ==}
->>>>>>> 830c2795
     engines: {node: '>= 6'}
 
   '@cypress/xvfb@1.2.4':
@@ -2072,15 +2055,9 @@
   core-util-is@1.0.2:
     resolution: {integrity: sha512-3lqz5YjWTYnW6dlDa5TLaTCcShfar1e40rmcJVwCBJC6mWlFuj0eCHIElmG1g5kyuJ/GD+8Wn4FFCcz4gJPfaQ==}
 
-<<<<<<< HEAD
   create-require@1.1.1:
     resolution: {integrity: sha512-dcKFX3jn0MpIaXjisoRvexIJVEKzaq7z2rZKxf+MSr9TkdmHmsU4m2lcLojrj/FHl8mk5VxMmYA+ftRkP/3oKQ==}
 
-  cross-spawn@5.1.0:
-    resolution: {integrity: sha512-pTgQJ5KC0d2hcY8eyL1IzlBPYjTkyH72XRZPnLyKus2mBfNjQs3klqbJU2VILqZryAZUt9JOb3h/mWMy23/f5A==}
-
-=======
->>>>>>> 830c2795
   cross-spawn@7.0.3:
     resolution: {integrity: sha512-iRDPJKUPVEND7dHPO8rkbOnPpyDygcDFtWjpeWNCgy8WP2rXcxXL8TskReQl6OrB2G7+UJrags1q15Fudc7G6w==}
     engines: {node: '>= 8'}
@@ -4476,7 +4453,6 @@
   ts-interface-checker@0.1.13:
     resolution: {integrity: sha512-Y/arvbn+rrz3JCKl9C4kVNfTfSm2/mEp5FSz5EsZSANGPSlQrpRI5M4PKF+mJnE52jOO90PnPSc3Ur3bTQw0gA==}
 
-<<<<<<< HEAD
   ts-node@10.9.2:
     resolution: {integrity: sha512-f0FFpIdcHgn8zcPSbf1dRevwt047YMnaiJM3u2w2RewrB+fob/zePZcrOyQoLMMO7aBIddLcQIEK5dYjkLnGrQ==}
     hasBin: true
@@ -4491,12 +4467,8 @@
       '@swc/wasm':
         optional: true
 
-  ts-poet@6.9.0:
-    resolution: {integrity: sha512-roe6W6MeZmCjRmppyfOURklO5tQFQ6Sg7swURKkwYJvV7dbGCrK28um5+51iW3twdPRKtwarqFAVMU6G1mvnuQ==}
-=======
   ts-poet@6.11.0:
     resolution: {integrity: sha512-r5AGF8vvb+GjBsnqiTqbLhN1/U2FJt6BI+k0dfCrkKzWvUhNlwMmq9nDHuucHs45LomgHjZPvYj96dD3JawjJA==}
->>>>>>> 830c2795
 
   ts-proto-descriptors@2.0.0:
     resolution: {integrity: sha512-wHcTH3xIv11jxgkX5OyCSFfw27agpInAd6yh89hKG6zqIXnjW9SYqSER2CVQxdPj4czeOhGagNvZBEbJPy7qkw==}
@@ -5238,13 +5210,10 @@
     dependencies:
       '@bufbuild/protobuf': 2.2.2
 
-<<<<<<< HEAD
   '@cspotcode/source-map-support@0.8.1':
     dependencies:
       '@jridgewell/trace-mapping': 0.3.9
 
-  '@cypress/request@3.0.6':
-=======
   '@csstools/color-helpers@5.0.2': {}
 
   '@csstools/css-calc@2.1.3(@csstools/css-parser-algorithms@3.0.4(@csstools/css-tokenizer@3.0.3))(@csstools/css-tokenizer@3.0.3)':
@@ -5266,7 +5235,6 @@
   '@csstools/css-tokenizer@3.0.3': {}
 
   '@cypress/request@3.0.8':
->>>>>>> 830c2795
     dependencies:
       aws-sign2: 0.7.0
       aws4: 1.13.2
@@ -5918,22 +5886,15 @@
       '@swc/counter': 0.1.3
       tslib: 2.8.1
 
-<<<<<<< HEAD
-  '@tailwindcss/forms@0.5.3(tailwindcss@3.4.14(ts-node@10.9.2(@types/node@20.17.17)(typescript@5.6.3)))':
-    dependencies:
-      mini-svg-data-uri: 1.4.4
-      tailwindcss: 3.4.14(ts-node@10.9.2(@types/node@20.17.17)(typescript@5.6.3))
-=======
   '@tailwindcss/forms@0.5.3(tailwindcss@4.1.4)':
     dependencies:
       mini-svg-data-uri: 1.4.4
       tailwindcss: 4.1.4
->>>>>>> 830c2795
-
-  '@tailwindcss/forms@0.5.7(tailwindcss@3.4.14(ts-node@10.9.2(@types/node@20.17.17)(typescript@5.6.3)))':
+
+  '@tailwindcss/forms@0.5.7(tailwindcss@3.4.14(ts-node@10.9.2(@types/node@22.14.1)(typescript@5.8.3)))':
     dependencies:
       mini-svg-data-uri: 1.4.4
-      tailwindcss: 3.4.14(ts-node@10.9.2(@types/node@20.17.17)(typescript@5.6.3))
+      tailwindcss: 3.4.14(ts-node@10.9.2(@types/node@22.14.1)(typescript@5.8.3))
 
   '@tanstack/react-virtual@3.10.6(react-dom@19.1.0(react@19.1.0))(react@19.1.0)':
     dependencies:
@@ -6648,17 +6609,8 @@
 
   core-util-is@1.0.2: {}
 
-<<<<<<< HEAD
   create-require@1.1.1: {}
 
-  cross-spawn@5.1.0:
-    dependencies:
-      lru-cache: 4.1.5
-      shebang-command: 1.2.0
-      which: 1.3.1
-
-=======
->>>>>>> 830c2795
   cross-spawn@7.0.3:
     dependencies:
       path-key: 3.1.1
@@ -7129,11 +7081,7 @@
       debug: 4.4.0(supports-color@5.5.0)
       enhanced-resolve: 5.17.1
       eslint: 8.57.1
-<<<<<<< HEAD
-      eslint-module-utils: 2.8.2(@typescript-eslint/parser@7.18.0(eslint@8.57.1)(typescript@5.6.3))(eslint-import-resolver-node@0.3.9)(eslint-import-resolver-typescript@3.6.3(@typescript-eslint/parser@7.18.0(eslint@8.57.1)(typescript@5.6.3))(eslint-import-resolver-node@0.3.9)(eslint-plugin-import@2.29.1)(eslint@8.57.1))(eslint@8.57.1)
-=======
       eslint-module-utils: 2.8.2(@typescript-eslint/parser@7.18.0(eslint@8.57.1)(typescript@5.8.3))(eslint-import-resolver-node@0.3.9)(eslint-import-resolver-typescript@3.6.3)(eslint@8.57.1)
->>>>>>> 830c2795
       fast-glob: 3.3.2
       get-tsconfig: 4.8.0
       is-bun-module: 1.1.0
@@ -7146,11 +7094,7 @@
       - eslint-import-resolver-webpack
       - supports-color
 
-<<<<<<< HEAD
-  eslint-module-utils@2.8.2(@typescript-eslint/parser@7.18.0(eslint@8.57.1)(typescript@5.6.3))(eslint-import-resolver-node@0.3.9)(eslint-import-resolver-typescript@3.6.3(@typescript-eslint/parser@7.18.0(eslint@8.57.1)(typescript@5.6.3))(eslint-import-resolver-node@0.3.9)(eslint-plugin-import@2.29.1)(eslint@8.57.1))(eslint@8.57.1):
-=======
   eslint-module-utils@2.8.2(@typescript-eslint/parser@7.18.0(eslint@8.57.1)(typescript@5.8.3))(eslint-import-resolver-node@0.3.9)(eslint-import-resolver-typescript@3.6.3)(eslint@8.57.1):
->>>>>>> 830c2795
     dependencies:
       debug: 3.2.7(supports-color@8.1.1)
     optionalDependencies:
@@ -7171,11 +7115,7 @@
       doctrine: 2.1.0
       eslint: 8.57.1
       eslint-import-resolver-node: 0.3.9
-<<<<<<< HEAD
-      eslint-module-utils: 2.8.2(@typescript-eslint/parser@7.18.0(eslint@8.57.1)(typescript@5.6.3))(eslint-import-resolver-node@0.3.9)(eslint-import-resolver-typescript@3.6.3(@typescript-eslint/parser@7.18.0(eslint@8.57.1)(typescript@5.6.3))(eslint-import-resolver-node@0.3.9)(eslint-plugin-import@2.29.1)(eslint@8.57.1))(eslint@8.57.1)
-=======
       eslint-module-utils: 2.8.2(@typescript-eslint/parser@7.18.0(eslint@8.57.1)(typescript@5.8.3))(eslint-import-resolver-node@0.3.9)(eslint-import-resolver-typescript@3.6.3)(eslint@8.57.1)
->>>>>>> 830c2795
       hasown: 2.0.2
       is-core-module: 2.15.1
       is-glob: 4.0.3
@@ -8576,21 +8516,13 @@
       camelcase-css: 2.0.1
       postcss: 8.5.3
 
-<<<<<<< HEAD
-  postcss-load-config@4.0.2(postcss@8.4.49)(ts-node@10.9.2(@types/node@20.17.17)(typescript@5.6.3)):
-=======
-  postcss-load-config@4.0.2(postcss@8.5.3):
->>>>>>> 830c2795
+  postcss-load-config@4.0.2(postcss@8.5.3)(ts-node@10.9.2(@types/node@22.14.1)(typescript@5.8.3)):
     dependencies:
       lilconfig: 3.1.3
       yaml: 2.7.1
     optionalDependencies:
-<<<<<<< HEAD
-      postcss: 8.4.49
-      ts-node: 10.9.2(@types/node@20.17.17)(typescript@5.6.3)
-=======
       postcss: 8.5.3
->>>>>>> 830c2795
+      ts-node: 10.9.2(@types/node@22.14.1)(typescript@5.8.3)
 
   postcss-load-config@6.0.1(jiti@1.21.6)(postcss@8.5.3)(yaml@2.7.1):
     dependencies:
@@ -9195,7 +9127,7 @@
 
   tabbable@6.2.0: {}
 
-  tailwindcss@3.4.14(ts-node@10.9.2(@types/node@20.17.17)(typescript@5.6.3)):
+  tailwindcss@3.4.14(ts-node@10.9.2(@types/node@22.14.1)(typescript@5.8.3)):
     dependencies:
       '@alloc/quick-lru': 5.2.0
       arg: 5.0.2
@@ -9211,19 +9143,11 @@
       normalize-path: 3.0.0
       object-hash: 3.0.0
       picocolors: 1.1.1
-<<<<<<< HEAD
-      postcss: 8.4.49
-      postcss-import: 15.1.0(postcss@8.4.49)
-      postcss-js: 4.0.1(postcss@8.4.49)
-      postcss-load-config: 4.0.2(postcss@8.4.49)(ts-node@10.9.2(@types/node@20.17.17)(typescript@5.6.3))
-      postcss-nested: 6.2.0(postcss@8.4.49)
-=======
       postcss: 8.5.3
       postcss-import: 15.1.0(postcss@8.5.3)
       postcss-js: 4.0.1(postcss@8.5.3)
-      postcss-load-config: 4.0.2(postcss@8.5.3)
+      postcss-load-config: 4.0.2(postcss@8.5.3)(ts-node@10.9.2(@types/node@22.14.1)(typescript@5.8.3))
       postcss-nested: 6.2.0(postcss@8.5.3)
->>>>>>> 830c2795
       postcss-selector-parser: 6.1.2
       resolve: 1.22.8
       sucrase: 3.35.0
@@ -9322,29 +9246,25 @@
 
   ts-interface-checker@0.1.13: {}
 
-<<<<<<< HEAD
-  ts-node@10.9.2(@types/node@20.17.17)(typescript@5.6.3):
+  ts-node@10.9.2(@types/node@22.14.1)(typescript@5.8.3):
     dependencies:
       '@cspotcode/source-map-support': 0.8.1
       '@tsconfig/node10': 1.0.11
       '@tsconfig/node12': 1.0.11
       '@tsconfig/node14': 1.0.3
       '@tsconfig/node16': 1.0.4
-      '@types/node': 20.17.17
+      '@types/node': 22.14.1
       acorn: 8.12.1
       acorn-walk: 8.3.4
       arg: 4.1.3
       create-require: 1.1.1
       diff: 4.0.2
       make-error: 1.3.6
-      typescript: 5.6.3
+      typescript: 5.8.3
       v8-compile-cache-lib: 3.0.1
       yn: 3.1.1
 
-  ts-poet@6.9.0:
-=======
   ts-poet@6.11.0:
->>>>>>> 830c2795
     dependencies:
       dprint-node: 1.0.8
 

--- conflicted
+++ resolved
@@ -37,12 +37,7 @@
     sessionToken: sessionCookie.token,
   });
 
-<<<<<<< HEAD
-  // TODO remove ports from host header for URL with port
-  const domain = "localhost";
-=======
   const host = headers().get("host");
->>>>>>> 17c2bd9e
 
   if (!host) {
     throw new Error("Could not get domain");

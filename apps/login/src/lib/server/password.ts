"use server";

import {
  createSessionAndUpdateCookie,
  setSessionAndUpdateCookie,
} from "@/lib/server/cookie";
import {
  getLockoutSettings,
  getLoginSettings,
  getPasswordExpirySettings,
  getSession,
  getUserByID,
  listAuthenticationMethodTypes,
  listUsers,
  passwordReset,
  setPassword,
  setUserPassword,
} from "@/lib/zitadel";
import { ConnectError, create } from "@zitadel/client";
import { createServerTransport } from "@zitadel/client/node";
import { createUserServiceClient } from "@zitadel/client/v2";
import {
  Checks,
  ChecksSchema,
} from "@zitadel/proto/zitadel/session/v2/session_service_pb";
import { LoginSettings } from "@zitadel/proto/zitadel/settings/v2/login_settings_pb";
import { User, UserState } from "@zitadel/proto/zitadel/user/v2/user_pb";
import {
  AuthenticationMethodType,
  SetPasswordRequestSchema,
} from "@zitadel/proto/zitadel/user/v2/user_service_pb";
import { headers } from "next/headers";
import { getNextUrl } from "../client";
import { getSessionCookieById, getSessionCookieByLoginName } from "../cookies";
import { getServiceUrlFromHeaders } from "../service";
import {
  checkEmailVerification,
  checkMFAFactors,
  checkPasswordChangeRequired,
} from "../verify-helper";

type ResetPasswordCommand = {
  loginName: string;
  organization?: string;
  requestId?: string;
};

export async function resetPassword(command: ResetPasswordCommand) {
  const _headers = await headers();
  const { serviceUrl } = getServiceUrlFromHeaders(_headers);
  const host = _headers.get("host");

  if (!host || typeof host !== "string") {
    throw new Error("No host found");
  }

  const users = await listUsers({
    serviceUrl,

    loginName: command.loginName,
    organizationId: command.organization,
  });

  if (
    !users.details ||
    users.details.totalResult !== BigInt(1) ||
    !users.result[0].userId
  ) {
    return { error: "Could not send Password Reset Link" };
  }
  const userId = users.result[0].userId;

  const basePath = process.env.NEXT_PUBLIC_BASE_PATH ?? "";

  return passwordReset({
    serviceUrl,
    userId,
    urlTemplate:
<<<<<<< HEAD
      `${host.includes("localhost") ? "http://" : "https://"}${host}/password/set?code={{.Code}}&userId={{.UserID}}&organization={{.OrgID}}` +
      (command.requestId ? `&requestId=${command.requestId}` : ""),
=======
      `${host.includes("localhost") ? "http://" : "https://"}${host}${basePath}/password/set?code={{.Code}}&userId={{.UserID}}&organization={{.OrgID}}` +
      (command.authRequestId ? `&authRequestId=${command.authRequestId}` : ""),
>>>>>>> bae987e2
  });
}

export type UpdateSessionCommand = {
  loginName: string;
  organization?: string;
  checks: Checks;
  requestId?: string;
};

export async function sendPassword(command: UpdateSessionCommand) {
  const _headers = await headers();
  const { serviceUrl } = getServiceUrlFromHeaders(_headers);

  let sessionCookie = await getSessionCookieByLoginName({
    loginName: command.loginName,
    organization: command.organization,
  }).catch((error) => {
    console.warn("Ignored error:", error);
  });

  let session;
  let user: User;
  let loginSettings: LoginSettings | undefined;

  if (!sessionCookie) {
    const users = await listUsers({
      serviceUrl,

      loginName: command.loginName,
      organizationId: command.organization,
    });

    if (users.details?.totalResult == BigInt(1) && users.result[0].userId) {
      user = users.result[0];

      const checks = create(ChecksSchema, {
        user: { search: { case: "userId", value: users.result[0].userId } },
        password: { password: command.checks.password?.password },
      });

      loginSettings = await getLoginSettings({
        serviceUrl,

        organization: command.organization,
      });

      try {
        session = await createSessionAndUpdateCookie(
          checks,
          command.requestId,
          loginSettings?.passwordCheckLifetime,
        );
      } catch (error: any) {
        if ("failedAttempts" in error && error.failedAttempts) {
          const lockoutSettings = await getLockoutSettings({
            serviceUrl,

            orgId: command.organization,
          });

          return {
            error:
              `Failed to authenticate. You had ${error.failedAttempts} of ${lockoutSettings?.maxPasswordAttempts} password attempts.` +
              (lockoutSettings?.maxPasswordAttempts &&
              error.failedAttempts >= lockoutSettings?.maxPasswordAttempts
                ? "Contact your administrator to unlock your account"
                : ""),
          };
        }
        return { error: "Could not create session for user" };
      }
    }

    // this is a fake error message to hide that the user does not even exist
    return { error: "Could not verify password" };
  } else {
    try {
      session = await setSessionAndUpdateCookie(
        sessionCookie,
        command.checks,
        undefined,
        command.requestId,
        loginSettings?.passwordCheckLifetime,
      );
    } catch (error: any) {
      if ("failedAttempts" in error && error.failedAttempts) {
        const lockoutSettings = await getLockoutSettings({
          serviceUrl,

          orgId: command.organization,
        });

        return {
          error:
            `Failed to authenticate. You had ${error.failedAttempts} of ${lockoutSettings?.maxPasswordAttempts} password attempts.` +
            (lockoutSettings?.maxPasswordAttempts &&
            error.failedAttempts >= lockoutSettings?.maxPasswordAttempts
              ? " Contact your administrator to unlock your account"
              : ""),
        };
      }
      throw error;
    }

    if (!session?.factors?.user?.id) {
      return { error: "Could not create session for user" };
    }

    const userResponse = await getUserByID({
      serviceUrl,

      userId: session?.factors?.user?.id,
    });

    if (!userResponse.user) {
      return { error: "User not found in the system" };
    }

    user = userResponse.user;
  }

  if (!loginSettings) {
    loginSettings = await getLoginSettings({
      serviceUrl,

      organization:
        command.organization ?? session.factors?.user?.organizationId,
    });
  }

  if (!session?.factors?.user?.id || !sessionCookie) {
    return { error: "Could not create session for user" };
  }

  const humanUser = user.type.case === "human" ? user.type.value : undefined;

  const expirySettings = await getPasswordExpirySettings({
    serviceUrl,

    orgId: command.organization ?? session.factors?.user?.organizationId,
  });

  // check if the user has to change password first
  const passwordChangedCheck = checkPasswordChangeRequired(
    expirySettings,
    session,
    humanUser,
    command.organization,
    command.requestId,
  );

  if (passwordChangedCheck?.redirect) {
    return passwordChangedCheck;
  }

  // throw error if user is in initial state here and do not continue
  if (user.state === UserState.INITIAL) {
    return { error: "Initial User not supported" };
  }

  // check to see if user was verified
  const emailVerificationCheck = checkEmailVerification(
    session,
    humanUser,
    command.organization,
    command.requestId,
  );

  if (emailVerificationCheck?.redirect) {
    return emailVerificationCheck;
  }

  // if password, check if user has MFA methods
  let authMethods;
  if (command.checks && command.checks.password && session.factors?.user?.id) {
    const response = await listAuthenticationMethodTypes({
      serviceUrl,

      userId: session.factors.user.id,
    });
    if (response.authMethodTypes && response.authMethodTypes.length) {
      authMethods = response.authMethodTypes;
    }
  }

  if (!authMethods) {
    return { error: "Could not verify password!" };
  }

  const mfaFactorCheck = await checkMFAFactors(
    serviceUrl,
    session,
    loginSettings,
    authMethods,
    command.organization,
    command.requestId,
  );

  if (mfaFactorCheck?.redirect) {
    return mfaFactorCheck;
  }

  if (command.requestId && session.id) {
    const nextUrl = await getNextUrl(
      {
        sessionId: session.id,
        requestId: command.requestId,
        organization:
          command.organization ?? session.factors?.user?.organizationId,
      },
      loginSettings?.defaultRedirectUri,
    );

    return { redirect: nextUrl };
  }

  const url = await getNextUrl(
    {
      loginName: session.factors.user.loginName,
      organization: session.factors?.user?.organizationId,
    },
    loginSettings?.defaultRedirectUri,
  );

  return { redirect: url };
}

export async function changePassword(command: {
  code?: string;
  userId: string;
  password: string;
}) {
  const _headers = await headers();
  const { serviceUrl } = getServiceUrlFromHeaders(_headers);

  // check for init state
  const { user } = await getUserByID({
    serviceUrl,

    userId: command.userId,
  });

  if (!user || user.userId !== command.userId) {
    return { error: "Could not send Password Reset Link" };
  }
  const userId = user.userId;

  return setUserPassword({
    serviceUrl,

    userId,
    password: command.password,
    user,
    code: command.code,
  });
}

type CheckSessionAndSetPasswordCommand = {
  sessionId: string;
  password: string;
};

export async function checkSessionAndSetPassword({
  sessionId,
  password,
}: CheckSessionAndSetPasswordCommand) {
  const _headers = await headers();
  const { serviceUrl } = getServiceUrlFromHeaders(_headers);

  const sessionCookie = await getSessionCookieById({ sessionId });

  const { session } = await getSession({
    serviceUrl,

    sessionId: sessionCookie.id,
    sessionToken: sessionCookie.token,
  });

  if (!session || !session.factors?.user?.id) {
    return { error: "Could not load session" };
  }

  const payload = create(SetPasswordRequestSchema, {
    userId: session.factors.user.id,
    newPassword: {
      password,
    },
  });

  // check if the user has no password set in order to set a password
  const authmethods = await listAuthenticationMethodTypes({
    serviceUrl,

    userId: session.factors.user.id,
  });

  if (!authmethods) {
    return { error: "Could not load auth methods" };
  }

  const requiredAuthMethodsForForceMFA = [
    AuthenticationMethodType.OTP_EMAIL,
    AuthenticationMethodType.OTP_SMS,
    AuthenticationMethodType.TOTP,
    AuthenticationMethodType.U2F,
  ];

  const hasNoMFAMethods = requiredAuthMethodsForForceMFA.every(
    (method) => !authmethods.authMethodTypes.includes(method),
  );

  const loginSettings = await getLoginSettings({
    serviceUrl,

    organization: session.factors.user.organizationId,
  });

  const forceMfa = !!(
    loginSettings?.forceMfa || loginSettings?.forceMfaLocalOnly
  );

  // if the user has no MFA but MFA is enforced, we can set a password otherwise we use the token of the user
  if (forceMfa && hasNoMFAMethods) {
    return setPassword({ serviceUrl, payload }).catch((error) => {
      // throw error if failed precondition (ex. User is not yet initialized)
      if (error.code === 9 && error.message) {
        return { error: "Failed precondition" };
      } else {
        throw error;
      }
    });
  } else {
    const transport = async (serviceUrl: string, token: string) => {
      return createServerTransport(token, {
        baseUrl: serviceUrl,
      });
    };

    const myUserService = async (serviceUrl: string, sessionToken: string) => {
      const transportPromise = await transport(serviceUrl, sessionToken);
      return createUserServiceClient(transportPromise);
    };

    const selfService = await myUserService(
      serviceUrl,
      `${sessionCookie.token}`,
    );

    return selfService
      .setPassword(
        {
          userId: session.factors.user.id,
          newPassword: { password, changeRequired: false },
        },
        {},
      )
      .catch((error: ConnectError) => {
        console.log(error);
        if (error.code === 7) {
          return { error: "Session is not valid." };
        }
        throw error;
      });
  }
}<|MERGE_RESOLUTION|>--- conflicted
+++ resolved
@@ -76,13 +76,8 @@
     serviceUrl,
     userId,
     urlTemplate:
-<<<<<<< HEAD
-      `${host.includes("localhost") ? "http://" : "https://"}${host}/password/set?code={{.Code}}&userId={{.UserID}}&organization={{.OrgID}}` +
+      `${host.includes("localhost") ? "http://" : "https://"}${host}${basePath}/password/set?code={{.Code}}&userId={{.UserID}}&organization={{.OrgID}}` +
       (command.requestId ? `&requestId=${command.requestId}` : ""),
-=======
-      `${host.includes("localhost") ? "http://" : "https://"}${host}${basePath}/password/set?code={{.Code}}&userId={{.UserID}}&organization={{.OrgID}}` +
-      (command.authRequestId ? `&authRequestId=${command.authRequestId}` : ""),
->>>>>>> bae987e2
   });
 }
 

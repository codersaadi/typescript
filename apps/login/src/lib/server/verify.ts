"use server";

import {
  getLoginSettings,
  getSession,
  getUserByID,
  listAuthenticationMethodTypes,
  resendEmailCode,
  resendInviteCode,
  verifyEmail,
  verifyInviteCode,
  verifyTOTPRegistration,
  sendEmailCode as zitadelSendEmailCode,
} from "@/lib/zitadel";
import { create } from "@zitadel/client";
import { Session } from "@zitadel/proto/zitadel/session/v2/session_pb";
import { ChecksSchema } from "@zitadel/proto/zitadel/session/v2/session_service_pb";
import { User } from "@zitadel/proto/zitadel/user/v2/user_pb";
import { headers } from "next/headers";
import { getNextUrl } from "../client";
import { getSessionCookieByLoginName } from "../cookies";
import { getServiceUrlFromHeaders } from "../service";
import { loadMostRecentSession } from "../session";
import { checkMFAFactors } from "../verify-helper";
import { createSessionAndUpdateCookie } from "./cookie";

export async function verifyTOTP(
  code: string,
  loginName?: string,
  organization?: string,
) {
  const _headers = await headers();
  const { serviceUrl } = getServiceUrlFromHeaders(_headers);

  return loadMostRecentSession({
    serviceUrl,

    sessionParams: {
      loginName,
      organization,
    },
  }).then((session) => {
    if (session?.factors?.user?.id) {
      return verifyTOTPRegistration({
        serviceUrl,

        code,
        userId: session.factors.user.id,
      });
    } else {
      throw Error("No user id found in session.");
    }
  });
}

type VerifyUserByEmailCommand = {
  userId: string;
  loginName?: string; // to determine already existing session
  organization?: string;
  code: string;
  isInvite: boolean;
  requestId?: string;
};

export async function sendVerification(command: VerifyUserByEmailCommand) {
  const _headers = await headers();
  const { serviceUrl } = getServiceUrlFromHeaders(_headers);

  const verifyResponse = command.isInvite
    ? await verifyInviteCode({
        serviceUrl,

        userId: command.userId,
        verificationCode: command.code,
      }).catch(() => {
        return { error: "Could not verify invite" };
      })
    : await verifyEmail({
        serviceUrl,

        userId: command.userId,
        verificationCode: command.code,
      }).catch(() => {
        return { error: "Could not verify email" };
      });

  if ("error" in verifyResponse) {
    return verifyResponse;
  }

  if (!verifyResponse) {
    return { error: "Could not verify" };
  }

  let session: Session | undefined;
  let user: User | undefined;

  if ("loginName" in command) {
    const sessionCookie = await getSessionCookieByLoginName({
      loginName: command.loginName,
      organization: command.organization,
    }).catch((error) => {
      console.warn("Ignored error:", error);
    });

    if (!sessionCookie) {
      return { error: "Could not load session cookie" };
    }

    session = await getSession({
      serviceUrl,

      sessionId: sessionCookie.id,
      sessionToken: sessionCookie.token,
    }).then((response) => {
      if (response?.session) {
        return response.session;
      }
    });

    if (!session?.factors?.user?.id) {
      return { error: "Could not create session for user" };
    }

    const userResponse = await getUserByID({
      serviceUrl,

      userId: session?.factors?.user?.id,
    });

    if (!userResponse?.user) {
      return { error: "Could not load user" };
    }

    user = userResponse.user;
  } else {
    const userResponse = await getUserByID({
      serviceUrl,

      userId: command.userId,
    });

    if (!userResponse || !userResponse.user) {
      return { error: "Could not load user" };
    }

    user = userResponse.user;

    const checks = create(ChecksSchema, {
      user: {
        search: {
          case: "loginName",
          value: userResponse.user.preferredLoginName,
        },
      },
    });

    session = await createSessionAndUpdateCookie(checks, command.requestId);
  }

  if (!session?.factors?.user?.id) {
    return { error: "Could not create session for user" };
  }

  if (!session?.factors?.user?.id) {
    return { error: "Could not create session for user" };
  }

  if (!user) {
    return { error: "Could not load user" };
  }

  const loginSettings = await getLoginSettings({
    serviceUrl,

    organization: user.details?.resourceOwner,
  });

  const authMethodResponse = await listAuthenticationMethodTypes({
    serviceUrl,

    userId: user.userId,
  });

  if (!authMethodResponse || !authMethodResponse.authMethodTypes) {
    return { error: "Could not load possible authenticators" };
  }

  // if no authmethods are found on the user, redirect to set one up
  if (
    authMethodResponse &&
    authMethodResponse.authMethodTypes &&
    authMethodResponse.authMethodTypes.length == 0
  ) {
    const params = new URLSearchParams({
      sessionId: session.id,
    });

    if (session.factors?.user?.loginName) {
      params.set("loginName", session.factors?.user?.loginName);
    }
    return { redirect: `/authenticator/set?${params}` };
  }

  // redirect to mfa factor if user has one, or redirect to set one up
  const mfaFactorCheck = await checkMFAFactors(
    serviceUrl,
    session,
    loginSettings,
    authMethodResponse.authMethodTypes,
    command.organization,
    command.requestId,
  );

  if (mfaFactorCheck?.redirect) {
    return mfaFactorCheck;
  }

  // login user if no additional steps are required
  if (command.requestId && session.id) {
    const nextUrl = await getNextUrl(
      {
        sessionId: session.id,
        requestId: command.requestId,
        organization:
          command.organization ?? session.factors?.user?.organizationId,
      },
      loginSettings?.defaultRedirectUri,
    );

    return { redirect: nextUrl };
  }

  const url = await getNextUrl(
    {
      loginName: session.factors.user.loginName,
      organization: session.factors?.user?.organizationId,
    },
    loginSettings?.defaultRedirectUri,
  );

  return { redirect: url };
}

type resendVerifyEmailCommand = {
  userId: string;
  isInvite: boolean;
  requestId?: string;
};

export async function resendVerification(command: resendVerifyEmailCommand) {
  const _headers = await headers();
  const { serviceUrl } = getServiceUrlFromHeaders(_headers);
  const host = _headers.get("host");

  if (!host) {
    return { error: "No host found" };
  }

  const basePath = process.env.NEXT_PUBLIC_BASE_PATH ?? "";

  return command.isInvite
    ? resendInviteCode({ serviceUrl, userId: command.userId })
    : resendEmailCode({
        userId: command.userId,
        serviceUrl,
        urlTemplate:
<<<<<<< HEAD
          `${host.includes("localhost") ? "http://" : "https://"}${host}/password/set?code={{.Code}}&userId={{.UserID}}&organization={{.OrgID}}` +
          (command.requestId ? `&requestId=${command.requestId}` : ""),
=======
          `${host.includes("localhost") ? "http://" : "https://"}${host}${basePath}/password/set?code={{.Code}}&userId={{.UserID}}&organization={{.OrgID}}` +
          (command.authRequestId
            ? `&authRequestId=${command.authRequestId}`
            : ""),
>>>>>>> bae987e2
      });
}

type sendEmailCommand = {
  serviceUrl: string;

  userId: string;
  urlTemplate: string;
};

export async function sendEmailCode(command: sendEmailCommand) {
  return zitadelSendEmailCode({
    serviceUrl: command.serviceUrl,
    userId: command.userId,
    urlTemplate: command.urlTemplate,
  });
}

export type SendVerificationRedirectWithoutCheckCommand = {
  organization?: string;
  requestId?: string;
} & (
  | { userId: string; loginName?: never }
  | { userId?: never; loginName: string }
);

export async function sendVerificationRedirectWithoutCheck(
  command: SendVerificationRedirectWithoutCheckCommand,
) {
  const _headers = await headers();
  const { serviceUrl } = getServiceUrlFromHeaders(_headers);

  if (!("loginName" in command || "userId" in command)) {
    return { error: "No userId, nor loginname provided" };
  }

  let session: Session | undefined;
  let user: User | undefined;

  if ("loginName" in command) {
    const sessionCookie = await getSessionCookieByLoginName({
      loginName: command.loginName,
      organization: command.organization,
    }).catch((error) => {
      console.warn("Ignored error:", error);
    });

    if (!sessionCookie) {
      return { error: "Could not load session cookie" };
    }

    session = await getSession({
      serviceUrl,

      sessionId: sessionCookie.id,
      sessionToken: sessionCookie.token,
    }).then((response) => {
      if (response?.session) {
        return response.session;
      }
    });

    if (!session?.factors?.user?.id) {
      return { error: "Could not create session for user" };
    }

    const userResponse = await getUserByID({
      serviceUrl,

      userId: session?.factors?.user?.id,
    });

    if (!userResponse?.user) {
      return { error: "Could not load user" };
    }

    user = userResponse.user;
  } else if ("userId" in command) {
    const userResponse = await getUserByID({
      serviceUrl,

      userId: command.userId,
    });

    if (!userResponse?.user) {
      return { error: "Could not load user" };
    }

    user = userResponse.user;

    const checks = create(ChecksSchema, {
      user: {
        search: {
          case: "loginName",
          value: userResponse.user.preferredLoginName,
        },
      },
    });

    session = await createSessionAndUpdateCookie(checks, command.requestId);
  }

  if (!session?.factors?.user?.id) {
    return { error: "Could not create session for user" };
  }

  if (!session?.factors?.user?.id) {
    return { error: "Could not create session for user" };
  }

  if (!user) {
    return { error: "Could not load user" };
  }

  const authMethodResponse = await listAuthenticationMethodTypes({
    serviceUrl,

    userId: user.userId,
  });

  if (!authMethodResponse || !authMethodResponse.authMethodTypes) {
    return { error: "Could not load possible authenticators" };
  }

  // if no authmethods are found on the user, redirect to set one up
  if (
    authMethodResponse &&
    authMethodResponse.authMethodTypes &&
    authMethodResponse.authMethodTypes.length == 0
  ) {
    const params = new URLSearchParams({
      sessionId: session.id,
    });

    if (session.factors?.user?.loginName) {
      params.set("loginName", session.factors?.user?.loginName);
    }
    return { redirect: `/authenticator/set?${params}` };
  }

  const loginSettings = await getLoginSettings({
    serviceUrl,
    organization: user.details?.resourceOwner,
  });

  // redirect to mfa factor if user has one, or redirect to set one up
  const mfaFactorCheck = await checkMFAFactors(
    serviceUrl,
    session,
    loginSettings,
    authMethodResponse.authMethodTypes,
    command.organization,
    command.requestId,
  );

  if (mfaFactorCheck?.redirect) {
    return mfaFactorCheck;
  }

  // login user if no additional steps are required
  if (command.requestId && session.id) {
    const nextUrl = await getNextUrl(
      {
        sessionId: session.id,
        requestId: command.requestId,
        organization:
          command.organization ?? session.factors?.user?.organizationId,
      },
      loginSettings?.defaultRedirectUri,
    );

    return { redirect: nextUrl };
  }

  const url = await getNextUrl(
    {
      loginName: session.factors.user.loginName,
      organization: session.factors?.user?.organizationId,
    },
    loginSettings?.defaultRedirectUri,
  );

  return { redirect: url };
}<|MERGE_RESOLUTION|>--- conflicted
+++ resolved
@@ -265,15 +265,8 @@
         userId: command.userId,
         serviceUrl,
         urlTemplate:
-<<<<<<< HEAD
-          `${host.includes("localhost") ? "http://" : "https://"}${host}/password/set?code={{.Code}}&userId={{.UserID}}&organization={{.OrgID}}` +
+          `${host.includes("localhost") ? "http://" : "https://"}${host}${basePath}/password/set?code={{.Code}}&userId={{.UserID}}&organization={{.OrgID}}` +
           (command.requestId ? `&requestId=${command.requestId}` : ""),
-=======
-          `${host.includes("localhost") ? "http://" : "https://"}${host}${basePath}/password/set?code={{.Code}}&userId={{.UserID}}&organization={{.OrgID}}` +
-          (command.authRequestId
-            ? `&authRequestId=${command.authRequestId}`
-            : ""),
->>>>>>> bae987e2
       });
 }
 

import { Client, create, Duration } from "@zitadel/client";
import { makeReqCtx } from "@zitadel/client/v2";
import { IdentityProviderService } from "@zitadel/proto/zitadel/idp/v2/idp_service_pb";
import { TextQueryMethod } from "@zitadel/proto/zitadel/object/v2/object_pb";
import {
  CreateCallbackRequest,
  OIDCService,
} from "@zitadel/proto/zitadel/oidc/v2/oidc_service_pb";
import { Organization } from "@zitadel/proto/zitadel/org/v2/org_pb";
import { OrganizationService } from "@zitadel/proto/zitadel/org/v2/org_service_pb";
import { RequestChallenges } from "@zitadel/proto/zitadel/session/v2/challenge_pb";
import {
  Checks,
  SessionService,
} from "@zitadel/proto/zitadel/session/v2/session_service_pb";
import { LoginSettings } from "@zitadel/proto/zitadel/settings/v2/login_settings_pb";
import { SettingsService } from "@zitadel/proto/zitadel/settings/v2/settings_service_pb";
import { SendEmailVerificationCodeSchema } from "@zitadel/proto/zitadel/user/v2/email_pb";
import type { RedirectURLsJson } from "@zitadel/proto/zitadel/user/v2/idp_pb";
import {
  NotificationType,
  SendPasswordResetLinkSchema,
} from "@zitadel/proto/zitadel/user/v2/password_pb";
import {
  SearchQuery,
  SearchQuerySchema,
} from "@zitadel/proto/zitadel/user/v2/query_pb";
import {
  SendInviteCodeSchema,
  User,
  UserState,
} from "@zitadel/proto/zitadel/user/v2/user_pb";
import {
  AddHumanUserRequest,
  ResendEmailCodeRequest,
  ResendEmailCodeRequestSchema,
  SendEmailCodeRequestSchema,
  SetPasswordRequest,
  SetPasswordRequestSchema,
  UserService,
  VerifyPasskeyRegistrationRequest,
  VerifyU2FRegistrationRequest,
} from "@zitadel/proto/zitadel/user/v2/user_service_pb";
import { unstable_cacheLife as cacheLife } from "next/cache";
import { createServiceForHost } from "./service";

const useCache = process.env.DEBUG !== "true";

async function cacheWrapper<T>(callback: Promise<T>) {
  "use cache";
  cacheLife("hours");

  return callback;
}

export async function getBrandingSettings({
  serviceUrl,
  serviceRegion,
  organization,
}: {
  serviceUrl: string;
  serviceRegion: string;
  organization?: string;
}) {
  const settingsService: Client<typeof SettingsService> =
    await createServiceForHost(SettingsService, serviceUrl, serviceRegion);

  const callback = settingsService
    .getBrandingSettings({ ctx: makeReqCtx(organization) }, {})
    .then((resp) => (resp.settings ? resp.settings : undefined));

  return useCache ? cacheWrapper(callback) : callback;
}

export async function getLoginSettings({
  serviceUrl,
  serviceRegion,
  organization,
}: {
  serviceUrl: string;
  serviceRegion: string;
  organization?: string;
}) {
  const settingsService: Client<typeof SettingsService> =
    await createServiceForHost(SettingsService, serviceUrl, serviceRegion);

  const callback = settingsService
    .getLoginSettings({ ctx: makeReqCtx(organization) }, {})
    .then((resp) => (resp.settings ? resp.settings : undefined));

  return useCache ? cacheWrapper(callback) : callback;
}

<<<<<<< HEAD
export async function getLockoutSettings(orgId?: string) {
  const callback = settingsService
    .getLockoutSettings({ ctx: makeReqCtx(orgId) }, {})
    .then((resp) => (resp.settings ? resp.settings : undefined));

  return useCache ? cacheWrapper(callback) : callback;
}

export async function getPasswordExpirySettings(orgId?: string) {
  const callback = settingsService
    .getPasswordExpirySettings({ ctx: makeReqCtx(orgId) }, {})
    .then((resp) => (resp.settings ? resp.settings : undefined));

  return useCache ? cacheWrapper(callback) : callback;
}

export async function listIDPLinks(userId: string) {
  return userService.listIDPLinks(
    {
      userId,
    },
    {},
=======
export async function listIDPLinks({
  serviceUrl,
  serviceRegion,
  userId,
}: {
  serviceUrl: string;
  serviceRegion: string;
  userId: string;
}) {
  const userService: Client<typeof UserService> = await createServiceForHost(
    UserService,
    serviceUrl,
    serviceRegion,
>>>>>>> c75fdb00
  );

  return userService.listIDPLinks({ userId }, {});
}

export async function addOTPEmail({
  serviceUrl,
  serviceRegion,
  userId,
}: {
  serviceUrl: string;
  serviceRegion: string;
  userId: string;
}) {
  const userService: Client<typeof UserService> = await createServiceForHost(
    UserService,
    serviceUrl,
    serviceRegion,
  );

  return userService.addOTPEmail({ userId }, {});
}

export async function addOTPSMS({
  serviceUrl,
  serviceRegion,
  userId,
}: {
  serviceUrl: string;
  serviceRegion: string;
  userId: string;
}) {
  const userService: Client<typeof UserService> = await createServiceForHost(
    UserService,
    serviceUrl,
    serviceRegion,
  );

  return userService.addOTPSMS({ userId }, {});
}

export async function registerTOTP({
  serviceUrl,
  serviceRegion,
  userId,
}: {
  serviceUrl: string;
  serviceRegion: string;
  userId: string;
}) {
  const userService: Client<typeof UserService> = await createServiceForHost(
    UserService,
    serviceUrl,
    serviceRegion,
  );

  return userService.registerTOTP({ userId }, {});
}

export async function getGeneralSettings({
  serviceUrl,
  serviceRegion,
}: {
  serviceUrl: string;
  serviceRegion: string;
}) {
  const settingsService: Client<typeof SettingsService> =
    await createServiceForHost(SettingsService, serviceUrl, serviceRegion);

  const callback = settingsService
    .getGeneralSettings({}, {})
    .then((resp) => resp.supportedLanguages);

  return useCache ? cacheWrapper(callback) : callback;
}

export async function getLegalAndSupportSettings({
  serviceUrl,
  serviceRegion,
  organization,
}: {
  serviceUrl: string;
  serviceRegion: string;
  organization?: string;
}) {
  const settingsService: Client<typeof SettingsService> =
    await createServiceForHost(SettingsService, serviceUrl, serviceRegion);

  const callback = settingsService
    .getLegalAndSupportSettings({ ctx: makeReqCtx(organization) }, {})
    .then((resp) => (resp.settings ? resp.settings : undefined));

  return useCache ? cacheWrapper(callback) : callback;
}

export async function getPasswordComplexitySettings({
  serviceUrl,
  serviceRegion,
  organization,
}: {
  serviceUrl: string;
  serviceRegion: string;
  organization?: string;
}) {
  const settingsService: Client<typeof SettingsService> =
    await createServiceForHost(SettingsService, serviceUrl, serviceRegion);

  const callback = settingsService
    .getPasswordComplexitySettings({ ctx: makeReqCtx(organization) })
    .then((resp) => (resp.settings ? resp.settings : undefined));

  return useCache ? cacheWrapper(callback) : callback;
}

export async function createSessionFromChecks({
  serviceUrl,
  serviceRegion,
  checks,
  challenges,
  lifetime,
}: {
  serviceUrl: string;
  serviceRegion: string;
  checks: Checks;
  challenges: RequestChallenges | undefined;
  lifetime?: Duration;
}) {
  const sessionService: Client<typeof SessionService> =
    await createServiceForHost(SessionService, serviceUrl, serviceRegion);

  return sessionService.createSession({ checks, challenges, lifetime }, {});
}

export async function createSessionForUserIdAndIdpIntent({
  serviceUrl,
  serviceRegion,
  userId,
  idpIntent,
  lifetime,
}: {
  serviceUrl: string;
  serviceRegion: string;
  userId: string;
  idpIntent: {
    idpIntentId?: string | undefined;
    idpIntentToken?: string | undefined;
  };
  lifetime?: Duration;
}) {
  const sessionService: Client<typeof SessionService> =
    await createServiceForHost(SessionService, serviceUrl, serviceRegion);

  return sessionService.createSession({
    checks: {
      user: {
        search: {
          case: "userId",
          value: userId,
        },
      },
      idpIntent,
    },
    lifetime,
  });
}

export async function setSession({
  serviceUrl,
  serviceRegion,
  sessionId,
  sessionToken,
  challenges,
  checks,
  lifetime,
}: {
  serviceUrl: string;
  serviceRegion: string;
  sessionId: string;
  sessionToken: string;
  challenges: RequestChallenges | undefined;
  checks?: Checks;
  lifetime?: Duration;
}) {
  const sessionService: Client<typeof SessionService> =
    await createServiceForHost(SessionService, serviceUrl, serviceRegion);

  return sessionService.setSession(
    {
      sessionId,
      sessionToken,
      challenges,
      checks: checks ? checks : {},
      metadata: {},
      lifetime,
    },
    {},
  );
}

export async function getSession({
  serviceUrl,
  serviceRegion,
  sessionId,
  sessionToken,
}: {
  serviceUrl: string;
  serviceRegion: string;
  sessionId: string;
  sessionToken: string;
}) {
  const sessionService: Client<typeof SessionService> =
    await createServiceForHost(SessionService, serviceUrl, serviceRegion);

  return sessionService.getSession({ sessionId, sessionToken }, {});
}

export async function deleteSession({
  serviceUrl,
  serviceRegion,
  sessionId,
  sessionToken,
}: {
  serviceUrl: string;
  serviceRegion: string;
  sessionId: string;
  sessionToken: string;
}) {
  const sessionService: Client<typeof SessionService> =
    await createServiceForHost(SessionService, serviceUrl, serviceRegion);

  return sessionService.deleteSession({ sessionId, sessionToken }, {});
}

type ListSessionsCommand = {
  serviceUrl: string;
  serviceRegion: string;
  ids: string[];
};

export async function listSessions({
  serviceUrl,
  serviceRegion,
  ids,
}: ListSessionsCommand) {
  const sessionService: Client<typeof SessionService> =
    await createServiceForHost(SessionService, serviceUrl, serviceRegion);

  return sessionService.listSessions(
    {
      queries: [
        {
          query: {
            case: "idsQuery",
            value: { ids },
          },
        },
      ],
    },
    {},
  );
}

export type AddHumanUserData = {
  serviceUrl: string;
  serviceRegion: string;
  firstName: string;
  lastName: string;
  email: string;
  password: string | undefined;
  organization: string | undefined;
};

export async function addHumanUser({
  serviceUrl,
  serviceRegion,
  email,
  firstName,
  lastName,
  password,
  organization,
}: AddHumanUserData) {
  const userService: Client<typeof UserService> = await createServiceForHost(
    UserService,
    serviceUrl,
    serviceRegion,
  );

  return userService.addHumanUser({
    email: {
      email,
      verification: {
        case: "isVerified",
        value: false,
      },
    },
    username: email,
    profile: { givenName: firstName, familyName: lastName },
    organization: organization
      ? { org: { case: "orgId", value: organization } }
      : undefined,
    passwordType: password
      ? { case: "password", value: { password } }
      : undefined,
  });
}

export async function addHuman({
  serviceUrl,
  serviceRegion,
  request,
}: {
  serviceUrl: string;
  serviceRegion: string;
  request: AddHumanUserRequest;
}) {
  const userService: Client<typeof UserService> = await createServiceForHost(
    UserService,
    serviceUrl,
    serviceRegion,
  );

  return userService.addHumanUser(request);
}

export async function verifyTOTPRegistration({
  serviceUrl,
  serviceRegion,
  code,
  userId,
}: {
  serviceUrl: string;
  serviceRegion: string;
  code: string;
  userId: string;
}) {
  const userService: Client<typeof UserService> = await createServiceForHost(
    UserService,
    serviceUrl,
    serviceRegion,
  );

  return userService.verifyTOTPRegistration({ code, userId }, {});
}

export async function getUserByID({
  serviceUrl,
  serviceRegion,
  userId,
}: {
  serviceUrl: string;
  serviceRegion: string;
  userId: string;
}) {
  const userService: Client<typeof UserService> = await createServiceForHost(
    UserService,
    serviceUrl,
    serviceRegion,
  );

  return userService.getUserByID({ userId }, {});
}

export async function verifyInviteCode({
  serviceUrl,
  serviceRegion,
  userId,
  verificationCode,
}: {
  serviceUrl: string;
  serviceRegion: string;
  userId: string;
  verificationCode: string;
}) {
  const userService: Client<typeof UserService> = await createServiceForHost(
    UserService,
    serviceUrl,
    serviceRegion,
  );

  return userService.verifyInviteCode({ userId, verificationCode }, {});
}

export async function resendInviteCode({
  serviceUrl,
  serviceRegion,
  userId,
}: {
  serviceUrl: string;
  serviceRegion: string;
  userId: string;
}) {
  const userService: Client<typeof UserService> = await createServiceForHost(
    UserService,
    serviceUrl,
    serviceRegion,
  );

  return userService.resendInviteCode({ userId }, {});
}

export async function sendEmailCode({
  serviceUrl,
  serviceRegion,
  userId,
  urlTemplate,
}: {
  serviceUrl: string;
  serviceRegion: string;
  userId: string;
  urlTemplate: string;
}) {
  let medium = create(SendEmailCodeRequestSchema, { userId });

  medium = create(SendEmailCodeRequestSchema, {
    ...medium,
    verification: {
      case: "sendCode",
      value: create(SendEmailVerificationCodeSchema, {
        urlTemplate,
      }),
    },
  });

  const userService: Client<typeof UserService> = await createServiceForHost(
    UserService,
    serviceUrl,
    serviceRegion,
  );

  return userService.sendEmailCode(medium, {});
}

export async function createInviteCode({
  serviceUrl,
  serviceRegion,
  urlTemplate,
  userId,
}: {
  serviceUrl: string;
  serviceRegion: string;
  urlTemplate: string;
  userId: string;
}) {
  let medium = create(SendInviteCodeSchema, {
    applicationName: "Typescript Login",
  });

  medium = {
    ...medium,
    urlTemplate,
  };

  const userService: Client<typeof UserService> = await createServiceForHost(
    UserService,
    serviceUrl,
    serviceRegion,
  );

  return userService.createInviteCode(
    {
      userId,
      verification: {
        case: "sendCode",
        value: medium,
      },
    },
    {},
  );
}

export type ListUsersCommand = {
  serviceUrl: string;
  serviceRegion: string;
  loginName?: string;
  userName?: string;
  email?: string;
  phone?: string;
  organizationId?: string;
};

export async function listUsers({
  serviceUrl,
  serviceRegion,
  loginName,
  userName,
  phone,
  email,
  organizationId,
}: ListUsersCommand) {
  const queries: SearchQuery[] = [];

  // either use loginName or userName, email, phone
  if (loginName) {
    queries.push(
      create(SearchQuerySchema, {
        query: {
          case: "loginNameQuery",
          value: {
            loginName,
            method: TextQueryMethod.EQUALS,
          },
        },
      }),
    );
  } else if (userName || email || phone) {
    const orQueries: SearchQuery[] = [];

    if (userName) {
      const userNameQuery = create(SearchQuerySchema, {
        query: {
          case: "userNameQuery",
          value: {
            userName,
            method: TextQueryMethod.EQUALS,
          },
        },
      });
      orQueries.push(userNameQuery);
    }

    if (email) {
      const emailQuery = create(SearchQuerySchema, {
        query: {
          case: "emailQuery",
          value: {
            emailAddress: email,
            method: TextQueryMethod.EQUALS,
          },
        },
      });
      orQueries.push(emailQuery);
    }

    if (phone) {
      const phoneQuery = create(SearchQuerySchema, {
        query: {
          case: "phoneQuery",
          value: {
            number: phone,
            method: TextQueryMethod.EQUALS,
          },
        },
      });
      orQueries.push(phoneQuery);
    }

    queries.push(
      create(SearchQuerySchema, {
        query: {
          case: "orQuery",
          value: {
            queries: orQueries,
          },
        },
      }),
    );
  }

  if (organizationId) {
    queries.push(
      create(SearchQuerySchema, {
        query: {
          case: "organizationIdQuery",
          value: {
            organizationId,
          },
        },
      }),
    );
  }

  const userService: Client<typeof UserService> = await createServiceForHost(
    UserService,
    serviceUrl,
    serviceRegion,
  );

  return userService.listUsers({ queries });
}

export type SearchUsersCommand = {
  serviceUrl: string;
  serviceRegion: string;
  searchValue: string;
  loginSettings: LoginSettings;
  organizationId?: string;
  suffix?: string;
};

const PhoneQuery = (searchValue: string) =>
  create(SearchQuerySchema, {
    query: {
      case: "phoneQuery",
      value: {
        number: searchValue,
        method: TextQueryMethod.EQUALS,
      },
    },
  });

const LoginNameQuery = (searchValue: string) =>
  create(SearchQuerySchema, {
    query: {
      case: "loginNameQuery",
      value: {
        loginName: searchValue,
        method: TextQueryMethod.EQUALS,
      },
    },
  });

const EmailQuery = (searchValue: string) =>
  create(SearchQuerySchema, {
    query: {
      case: "emailQuery",
      value: {
        emailAddress: searchValue,
        method: TextQueryMethod.EQUALS,
      },
    },
  });

/**
 * this is a dedicated search function to search for users from the loginname page
 * it searches users based on the loginName or userName and org suffix combination, and falls back to email and phone if no users are found
 *  */
export async function searchUsers({
  serviceUrl,
  serviceRegion,
  searchValue,
  loginSettings,
  organizationId,
  suffix,
}: SearchUsersCommand) {
  const queries: SearchQuery[] = [];

  // if a suffix is provided, we search for the userName concatenated with the suffix
  if (suffix) {
    const searchValueWithSuffix = `${searchValue}@${suffix}`;
    const loginNameQuery = LoginNameQuery(searchValueWithSuffix);
    queries.push(loginNameQuery);
  } else {
    const loginNameQuery = LoginNameQuery(searchValue);
    queries.push(loginNameQuery);
  }

  if (organizationId) {
    queries.push(
      create(SearchQuerySchema, {
        query: {
          case: "organizationIdQuery",
          value: {
            organizationId,
          },
        },
      }),
    );
  }

  const userService: Client<typeof UserService> = await createServiceForHost(
    UserService,
    serviceUrl,
    serviceRegion,
  );

  const loginNameResult = await userService.listUsers({ queries });

  if (!loginNameResult || !loginNameResult.details) {
    return { error: "An error occurred." };
  }

  if (loginNameResult.result.length > 1) {
    return { error: "Multiple users found" };
  }

  if (loginNameResult.result.length == 1) {
    return loginNameResult;
  }

  const emailAndPhoneQueries: SearchQuery[] = [];
  if (
    loginSettings.disableLoginWithEmail &&
    loginSettings.disableLoginWithPhone
  ) {
    return { error: "User not found in the system" };
  } else if (loginSettings.disableLoginWithEmail && searchValue.length <= 20) {
    const phoneQuery = PhoneQuery(searchValue);
    emailAndPhoneQueries.push(phoneQuery);
  } else if (loginSettings.disableLoginWithPhone) {
    const emailQuery = EmailQuery(searchValue);
    emailAndPhoneQueries.push(emailQuery);
  } else {
    const emailAndPhoneOrQueries: SearchQuery[] = [];

    const emailQuery = EmailQuery(searchValue);
    emailAndPhoneOrQueries.push(emailQuery);

    let phoneQuery;
    if (searchValue.length <= 20) {
      phoneQuery = PhoneQuery(searchValue);
      emailAndPhoneOrQueries.push(phoneQuery);
    }

    emailAndPhoneQueries.push(
      create(SearchQuerySchema, {
        query: {
          case: "orQuery",
          value: {
            queries: emailAndPhoneOrQueries,
          },
        },
      }),
    );
  }

  if (organizationId) {
    queries.push(
      create(SearchQuerySchema, {
        query: {
          case: "organizationIdQuery",
          value: {
            organizationId,
          },
        },
      }),
    );
  }

  const emailOrPhoneResult = await userService.listUsers({
    queries: emailAndPhoneQueries,
  });

  if (!emailOrPhoneResult || !emailOrPhoneResult.details) {
    return { error: "An error occurred." };
  }

  if (emailOrPhoneResult.result.length > 1) {
    return { error: "Multiple users found." };
  }

  if (emailOrPhoneResult.result.length == 1) {
    return loginNameResult;
  }

  return { error: "User not found in the system" };
}

export async function getDefaultOrg({
  serviceUrl,
  serviceRegion,
}: {
  serviceUrl: string;
  serviceRegion: string;
}): Promise<Organization | null> {
  const orgService: Client<typeof OrganizationService> =
    await createServiceForHost(OrganizationService, serviceUrl, serviceRegion);

  return orgService
    .listOrganizations(
      {
        queries: [
          {
            query: {
              case: "defaultQuery",
              value: {},
            },
          },
        ],
      },
      {},
    )
    .then((resp) => (resp?.result && resp.result[0] ? resp.result[0] : null));
}

export async function getOrgsByDomain({
  serviceUrl,
  serviceRegion,
  domain,
}: {
  serviceUrl: string;
  serviceRegion: string;
  domain: string;
}) {
  const orgService: Client<typeof OrganizationService> =
    await createServiceForHost(OrganizationService, serviceUrl, serviceRegion);

  return orgService.listOrganizations(
    {
      queries: [
        {
          query: {
            case: "domainQuery",
            value: { domain, method: TextQueryMethod.EQUALS },
          },
        },
      ],
    },
    {},
  );
}

export async function startIdentityProviderFlow({
  serviceUrl,
  serviceRegion,
  idpId,
  urls,
}: {
  serviceUrl: string;
  serviceRegion: string;
  idpId: string;
  urls: RedirectURLsJson;
}) {
  const userService: Client<typeof UserService> = await createServiceForHost(
    UserService,
    serviceUrl,
    serviceRegion,
  );

  return userService.startIdentityProviderIntent({
    idpId,
    content: {
      case: "urls",
      value: urls,
    },
  });
}

export async function retrieveIdentityProviderInformation({
  serviceUrl,
  serviceRegion,
  idpIntentId,
  idpIntentToken,
}: {
  serviceUrl: string;
  serviceRegion: string;
  idpIntentId: string;
  idpIntentToken: string;
}) {
  const userService: Client<typeof UserService> = await createServiceForHost(
    UserService,
    serviceUrl,
    serviceRegion,
  );

  return userService.retrieveIdentityProviderIntent({
    idpIntentId,
    idpIntentToken,
  });
}

export async function getAuthRequest({
  serviceUrl,
  serviceRegion,
  authRequestId,
}: {
  serviceUrl: string;
  serviceRegion: string;
  authRequestId: string;
}) {
  const oidcService = await createServiceForHost(
    OIDCService,
    serviceUrl,
    serviceRegion,
  );

  return oidcService.getAuthRequest({
    authRequestId,
  });
}

export async function createCallback({
  serviceUrl,
  serviceRegion,
  req,
}: {
  serviceUrl: string;
  serviceRegion: string;
  req: CreateCallbackRequest;
}) {
  const oidcService = await createServiceForHost(
    OIDCService,
    serviceUrl,
    serviceRegion,
  );

  return oidcService.createCallback(req);
}

export async function verifyEmail({
  serviceUrl,
  serviceRegion,
  userId,
  verificationCode,
}: {
  serviceUrl: string;
  serviceRegion: string;
  userId: string;
  verificationCode: string;
}) {
  const userService: Client<typeof UserService> = await createServiceForHost(
    UserService,
    serviceUrl,
    serviceRegion,
  );

  return userService.verifyEmail(
    {
      userId,
      verificationCode,
    },
    {},
  );
}

export async function resendEmailCode({
  serviceUrl,
  serviceRegion,
  userId,
  urlTemplate,
}: {
  serviceUrl: string;
  serviceRegion: string;
  userId: string;
  urlTemplate: string;
}) {
  let request: ResendEmailCodeRequest = create(ResendEmailCodeRequestSchema, {
    userId,
  });

  const medium = create(SendEmailVerificationCodeSchema, {
    urlTemplate,
  });

  request = { ...request, verification: { case: "sendCode", value: medium } };

  const userService: Client<typeof UserService> = await createServiceForHost(
    UserService,
    serviceUrl,
    serviceRegion,
  );

  return userService.resendEmailCode(request, {});
}

export async function retrieveIDPIntent({
  serviceUrl,
  serviceRegion,
  id,
  token,
}: {
  serviceUrl: string;
  serviceRegion: string;
  id: string;
  token: string;
}) {
  const userService: Client<typeof UserService> = await createServiceForHost(
    UserService,
    serviceUrl,
    serviceRegion,
  );

  return userService.retrieveIdentityProviderIntent(
    { idpIntentId: id, idpIntentToken: token },
    {},
  );
}

export async function getIDPByID({
  serviceUrl,
  serviceRegion,
  id,
}: {
  serviceUrl: string;
  serviceRegion: string;
  id: string;
}) {
  const idpService: Client<typeof IdentityProviderService> =
    await createServiceForHost(
      IdentityProviderService,
      serviceUrl,
      serviceRegion,
    );

  return idpService.getIDPByID({ id }, {}).then((resp) => resp.idp);
}

export async function addIDPLink({
  serviceUrl,
  serviceRegion,
  idp,
  userId,
}: {
  serviceUrl: string;
  serviceRegion: string;
  idp: { id: string; userId: string; userName: string };
  userId: string;
}) {
  const userService: Client<typeof UserService> = await createServiceForHost(
    UserService,
    serviceUrl,
    serviceRegion,
  );

  return userService.addIDPLink(
    {
      idpLink: {
        userId: idp.userId,
        idpId: idp.id,
        userName: idp.userName,
      },
      userId,
    },
    {},
  );
}

export async function passwordReset({
  serviceUrl,
  serviceRegion,
  userId,
  urlTemplate,
}: {
  serviceUrl: string;
  serviceRegion: string;
  userId: string;
  urlTemplate?: string;
}) {
  let medium = create(SendPasswordResetLinkSchema, {
    notificationType: NotificationType.Email,
  });

  medium = {
    ...medium,
    urlTemplate,
  };

  const userService: Client<typeof UserService> = await createServiceForHost(
    UserService,
    serviceUrl,
    serviceRegion,
  );

  return userService.passwordReset(
    {
      userId,
      medium: {
        case: "sendLink",
        value: medium,
      },
    },
    {},
  );
}

export async function setUserPassword({
  serviceUrl,
  serviceRegion,
  userId,
  password,
  user,
  code,
}: {
  serviceUrl: string;
  serviceRegion: string;
  userId: string;
  password: string;
  user: User;
  code?: string;
}) {
  let payload = create(SetPasswordRequestSchema, {
    userId,
    newPassword: {
      password,
    },
  });

  // check if the user has no password set in order to set a password
  if (!code) {
    const authmethods = await listAuthenticationMethodTypes({
      serviceUrl,
      serviceRegion,
      userId,
    });

    // if the user has no authmethods set, we can set a password otherwise we need a code
    if (
      !(authmethods.authMethodTypes.length === 0) &&
      user.state !== UserState.INITIAL
    ) {
      return { error: "Provide a code to set a password" };
    }
  }

  if (code) {
    payload = {
      ...payload,
      verification: {
        case: "verificationCode",
        value: code,
      },
    };
  }

  const userService: Client<typeof UserService> = await createServiceForHost(
    UserService,
    serviceUrl,
    serviceRegion,
  );

  return userService.setPassword(payload, {}).catch((error) => {
    // throw error if failed precondition (ex. User is not yet initialized)
    if (error.code === 9 && error.message) {
      return { error: error.message };
    } else {
      throw error;
    }
  });
}

export async function setPassword({
  serviceUrl,
  serviceRegion,
  payload,
}: {
  serviceUrl: string;
  serviceRegion: string;
  payload: SetPasswordRequest;
}) {
  const userService: Client<typeof UserService> = await createServiceForHost(
    UserService,
    serviceUrl,
    serviceRegion,
  );

  return userService.setPassword(payload, {});
}

/**
 *
 * @param host
 * @param userId the id of the user where the email should be set
 * @returns the newly set email
 */
export async function createPasskeyRegistrationLink({
  serviceUrl,
  serviceRegion,
  userId,
}: {
  serviceUrl: string;
  serviceRegion: string;
  userId: string;
}) {
  const userService: Client<typeof UserService> = await createServiceForHost(
    UserService,
    serviceUrl,
    serviceRegion,
  );

  return userService.createPasskeyRegistrationLink({
    userId,
    medium: {
      case: "returnCode",
      value: {},
    },
  });
}

/**
 *
 * @param host
 * @param userId the id of the user where the email should be set
 * @param domain the domain on which the factor is registered
 * @returns the newly set email
 */
export async function registerU2F({
  serviceUrl,
  serviceRegion,
  userId,
  domain,
}: {
  serviceUrl: string;
  serviceRegion: string;
  userId: string;
  domain: string;
}) {
  const userService: Client<typeof UserService> = await createServiceForHost(
    UserService,
    serviceUrl,
    serviceRegion,
  );

  return userService.registerU2F({
    userId,
    domain,
  });
}

/**
 *
 * @param host
 * @param request the request object for verifying U2F registration
 * @returns the result of the verification
 */
export async function verifyU2FRegistration({
  serviceUrl,
  serviceRegion,
  request,
}: {
  serviceUrl: string;
  serviceRegion: string;
  request: VerifyU2FRegistrationRequest;
}) {
  const userService: Client<typeof UserService> = await createServiceForHost(
    UserService,
    serviceUrl,
    serviceRegion,
  );

  return userService.verifyU2FRegistration(request, {});
}

/**
 *
 * @param host
 * @param orgId the organization ID
 * @param linking_allowed whether linking is allowed
 * @returns the active identity providers
 */
export async function getActiveIdentityProviders({
  serviceUrl,
  serviceRegion,
  orgId,
  linking_allowed,
}: {
  serviceUrl: string;
  serviceRegion: string;
  orgId?: string;
  linking_allowed?: boolean;
}) {
  const props: any = { ctx: makeReqCtx(orgId) };
  if (linking_allowed) {
    props.linkingAllowed = linking_allowed;
  }
  const settingsService: Client<typeof SettingsService> =
    await createServiceForHost(SettingsService, serviceUrl, serviceRegion);

  return settingsService.getActiveIdentityProviders(props, {});
}

/**
 *
 * @param host
 * @param request the request object for verifying passkey registration
 * @returns the result of the verification
 */
export async function verifyPasskeyRegistration({
  serviceUrl,
  serviceRegion,
  request,
}: {
  serviceUrl: string;
  serviceRegion: string;
  request: VerifyPasskeyRegistrationRequest;
}) {
  const userService: Client<typeof UserService> = await createServiceForHost(
    UserService,
    serviceUrl,
    serviceRegion,
  );

  return userService.verifyPasskeyRegistration(request, {});
}

/**
 *
 * @param host
 * @param userId the id of the user where the email should be set
 * @param code the code for registering the passkey
 * @param domain the domain on which the factor is registered
 * @returns the newly set email
 */
export async function registerPasskey({
  serviceUrl,
  serviceRegion,
  userId,
  code,
  domain,
}: {
  serviceUrl: string;
  serviceRegion: string;
  userId: string;
  code: { id: string; code: string };
  domain: string;
}) {
  const userService: Client<typeof UserService> = await createServiceForHost(
    UserService,
    serviceUrl,
    serviceRegion,
  );

  return userService.registerPasskey({
    userId,
    code,
    domain,
  });
}

/**
 *
 * @param host
 * @param userId the id of the user where the email should be set
 * @returns the list of authentication method types
 */
export async function listAuthenticationMethodTypes({
  serviceUrl,
  serviceRegion,
  userId,
}: {
  serviceUrl: string;
  serviceRegion: string;
  userId: string;
}) {
  const userService: Client<typeof UserService> = await createServiceForHost(
    UserService,
    serviceUrl,
    serviceRegion,
  );

  return userService.listAuthenticationMethodTypes({
    userId,
  });
}<|MERGE_RESOLUTION|>--- conflicted
+++ resolved
@@ -91,8 +91,18 @@
   return useCache ? cacheWrapper(callback) : callback;
 }
 
-<<<<<<< HEAD
-export async function getLockoutSettings(orgId?: string) {
+export async function getLockoutSettings({
+  serviceUrl,
+  serviceRegion,
+  orgId,
+}: {
+  serviceUrl: string;
+  serviceRegion: string;
+  orgId?: string;
+}) {
+  const settingsService: Client<typeof SettingsService> =
+    await createServiceForHost(SettingsService, serviceUrl, serviceRegion);
+
   const callback = settingsService
     .getLockoutSettings({ ctx: makeReqCtx(orgId) }, {})
     .then((resp) => (resp.settings ? resp.settings : undefined));
@@ -100,7 +110,18 @@
   return useCache ? cacheWrapper(callback) : callback;
 }
 
-export async function getPasswordExpirySettings(orgId?: string) {
+export async function getPasswordExpirySettings({
+  serviceUrl,
+  serviceRegion,
+  orgId,
+}: {
+  serviceUrl: string;
+  serviceRegion: string;
+  orgId?: string;
+}) {
+  const settingsService: Client<typeof SettingsService> =
+    await createServiceForHost(SettingsService, serviceUrl, serviceRegion);
+
   const callback = settingsService
     .getPasswordExpirySettings({ ctx: makeReqCtx(orgId) }, {})
     .then((resp) => (resp.settings ? resp.settings : undefined));
@@ -108,13 +129,6 @@
   return useCache ? cacheWrapper(callback) : callback;
 }
 
-export async function listIDPLinks(userId: string) {
-  return userService.listIDPLinks(
-    {
-      userId,
-    },
-    {},
-=======
 export async function listIDPLinks({
   serviceUrl,
   serviceRegion,
@@ -128,7 +142,6 @@
     UserService,
     serviceUrl,
     serviceRegion,
->>>>>>> c75fdb00
   );
 
   return userService.listIDPLinks({ userId }, {});

"use client";

import { useEffect, useRef, useState } from "react";
import { useRouter } from "next/navigation";
import { coerceToArrayBuffer, coerceToBase64Url } from "@/utils/base64";
import { Button, ButtonVariants } from "./Button";
import Alert, { AlertType } from "./Alert";
import { Spinner } from "./Spinner";
import { useForm } from "react-hook-form";
import { TextInput } from "./Input";
<<<<<<< HEAD
import { Challenges } from "@zitadel/server";
import BackButton from "./BackButton";
=======
import { Checks } from "@zitadel/proto/zitadel/session/v2beta/session_service_pb";
import { PlainMessage } from "@zitadel/client2";
import { Challenges } from "@zitadel/proto/zitadel/session/v2beta/challenge_pb";
>>>>>>> 5f5dd025

// either loginName or sessionId must be provided
type Props = {
  loginName?: string;
  sessionId?: string;
  authRequestId?: string;
  organization?: string;
  method: string;
  code?: string;
};

type Inputs = {
  code: string;
};

export default function LoginOTP({
  loginName,
  sessionId,
  authRequestId,
  organization,
  method,
  code,
}: Props) {
  const [error, setError] = useState<string>("");
  const [loading, setLoading] = useState<boolean>(false);

  const router = useRouter();

  const initialized = useRef(false);

  const { register, handleSubmit, formState } = useForm<Inputs>({
    mode: "onBlur",
    defaultValues: {
      code: code ? code : "",
    },
  });

  useEffect(() => {
    if (!initialized.current && ["email", "sms"].includes(method)) {
      initialized.current = true;
      setLoading(true);
      updateSessionForOTPChallenge()
        .then((response) => {
          setLoading(false);
        })
        .catch((error) => {
          setError(error);
          setLoading(false);
        });
    }
  }, []);

  async function updateSessionForOTPChallenge() {
    const challenges: PlainMessage<Challenges> = {};

    if (method === "email") {
      challenges.otpEmail = "";
    }

    if (method === "sms") {
      challenges.otpSms = "";
    }
    setLoading(true);
    const res = await fetch("/api/session", {
      method: "PUT",
      headers: {
        "Content-Type": "application/json",
      },
      body: JSON.stringify({
        loginName,
        sessionId,
        organization,
        challenges,
        authRequestId,
      }),
    });

    setLoading(false);
    if (!res.ok) {
      const error = await res.json();
      throw error.details.details;
    }
    return res.json();
  }

  async function submitCode(values: Inputs, organization?: string) {
    setLoading(true);

    let body: any = {
      code: values.code,
      method,
    };

    if (organization) {
      body.organization = organization;
    }

    if (authRequestId) {
      body.authRequestId = authRequestId;
    }

    const checks: PlainMessage<Checks> = {};
    if (method === "sms") {
      checks.otpSms = { code: values.code };
    }
    if (method === "email") {
      checks.otpEmail = { code: values.code };
    }
    if (method === "time-based") {
      checks.totp = { code: values.code };
    }

    const res = await fetch("/api/session", {
      method: "PUT",
      headers: {
        "Content-Type": "application/json",
      },
      body: JSON.stringify({
        loginName,
        sessionId,
        organization,
        checks,
        authRequestId,
      }),
    });

    setLoading(false);
    if (!res.ok) {
      const response = await res.json();

      setError(response.details.details ?? "An internal error occurred");
      return Promise.reject(
        response.details.details ?? "An internal error occurred",
      );
    }
    return res.json();
  }

  function setCodeAndContinue(values: Inputs, organization?: string) {
    return submitCode(values, organization).then((response) => {
      if (authRequestId && response && response.sessionId) {
        const params = new URLSearchParams({
          sessionId: response.sessionId,
          authRequest: authRequestId,
        });

        if (organization) {
          params.append("organization", organization);
        }

        return router.push(`/login?` + params);
      } else {
        const params = new URLSearchParams(
          authRequestId
            ? {
                loginName: response.factors.user.loginName,
                authRequestId,
              }
            : {
                loginName: response.factors.user.loginName,
              },
        );

        if (organization) {
          params.append("organization", organization);
        }

        return router.push(`/signedin?` + params);
      }
    });
  }

  const { errors } = formState;

  return (
    <form className="w-full">
      {["email", "sms"].includes(method) && (
        <Alert type={AlertType.INFO}>
          <div className="flex flex-row">
            <span className="flex-1 mr-auto text-left">
              Did not get the Code?
            </span>
            <button
              aria-label="Resend OTP Code"
              disabled={loading}
              className="ml-4 text-primary-light-500 dark:text-primary-dark-500 hover:dark:text-primary-dark-400 hover:text-primary-light-400 cursor-pointer disabled:cursor-default disabled:text-gray-400 dark:disabled:text-gray-700"
              onClick={() => {
                setLoading(true);
                updateSessionForOTPChallenge()
                  .then((response) => {
                    setLoading(false);
                  })
                  .catch((error) => {
                    setError(error);
                    setLoading(false);
                  });
              }}
            >
              Resend
            </button>
          </div>
        </Alert>
      )}
      <div className="mt-4">
        <TextInput
          type="text"
          {...register("code", { required: "This field is required" })}
          label="Code"
        />
      </div>

      {error && (
        <div className="py-4">
          <Alert>{error}</Alert>
        </div>
      )}

      <div className="mt-8 flex w-full flex-row items-center">
        <BackButton />
        <span className="flex-grow"></span>
        <Button
          type="submit"
          className="self-end"
          variant={ButtonVariants.Primary}
          disabled={loading || !formState.isValid}
          onClick={handleSubmit((e) => setCodeAndContinue(e, organization))}
        >
          {loading && <Spinner className="h-5 w-5 mr-2" />}
          continue
        </Button>
      </div>
    </form>
  );
}<|MERGE_RESOLUTION|>--- conflicted
+++ resolved
@@ -2,20 +2,15 @@
 
 import { useEffect, useRef, useState } from "react";
 import { useRouter } from "next/navigation";
-import { coerceToArrayBuffer, coerceToBase64Url } from "@/utils/base64";
 import { Button, ButtonVariants } from "./Button";
 import Alert, { AlertType } from "./Alert";
 import { Spinner } from "./Spinner";
 import { useForm } from "react-hook-form";
 import { TextInput } from "./Input";
-<<<<<<< HEAD
-import { Challenges } from "@zitadel/server";
 import BackButton from "./BackButton";
-=======
 import { Checks } from "@zitadel/proto/zitadel/session/v2beta/session_service_pb";
 import { PlainMessage } from "@zitadel/client2";
 import { Challenges } from "@zitadel/proto/zitadel/session/v2beta/challenge_pb";
->>>>>>> 5f5dd025
 
 // either loginName or sessionId must be provided
 type Props = {

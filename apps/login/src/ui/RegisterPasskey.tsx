"use client";

import { useState } from "react";
import { Button, ButtonVariants } from "./Button";
import { useForm } from "react-hook-form";
import { useRouter } from "next/navigation";
import { Spinner } from "./Spinner";
import Alert from "./Alert";
import { coerceToArrayBuffer, coerceToBase64Url } from "@/utils/base64";
<<<<<<< HEAD
import BackButton from "./BackButton";
=======
import { RegisterPasskeyResponse } from "@zitadel/proto/zitadel/user/v2beta/user_service_pb";
>>>>>>> 5f5dd025
type Inputs = {};

type Props = {
  sessionId: string;
  isPrompt: boolean;
  authRequestId?: string;
  organization?: string;
};

export default function RegisterPasskey({
  sessionId,
  isPrompt,
  organization,
  authRequestId,
}: Props) {
  const { register, handleSubmit, formState } = useForm<Inputs>({
    mode: "onBlur",
  });

  const [error, setError] = useState<string>("");

  const [loading, setLoading] = useState<boolean>(false);

  const router = useRouter();

  async function submitRegister() {
    setError("");
    setLoading(true);
    const res = await fetch("/api/passkeys", {
      method: "POST",
      headers: {
        "Content-Type": "application/json",
      },
      body: JSON.stringify({
        sessionId,
      }),
    });

    const response = await res.json();

    setLoading(false);
    if (!res.ok) {
      setError(response.details);
      return Promise.reject(response.details);
    }
    return response;
  }

  async function submitVerify(
    passkeyId: string,
    passkeyName: string,
    publicKeyCredential: any,
    sessionId: string,
  ) {
    setLoading(true);
    const res = await fetch("/api/passkeys/verify", {
      method: "POST",
      headers: {
        "Content-Type": "application/json",
      },
      body: JSON.stringify({
        passkeyId,
        passkeyName,
        publicKeyCredential,
        sessionId,
      }),
    });

    const response = await res.json();

    setLoading(false);
    if (!res.ok) {
      setError(response.details);
      return Promise.reject(response.details);
    }
    return response;
  }

  function submitRegisterAndContinue(value: Inputs): Promise<boolean | void> {
    return submitRegister().then((resp: RegisterPasskeyResponse) => {
      const passkeyId = resp.passkeyId;
      const options: CredentialCreationOptions =
        (resp.publicKeyCredentialCreationOptions?.toJson() as CredentialCreationOptions) ??
        {};

      if (options?.publicKey) {
        options.publicKey.challenge = coerceToArrayBuffer(
          options.publicKey.challenge,
          "challenge",
        );
        options.publicKey.user.id = coerceToArrayBuffer(
          options.publicKey.user.id,
          "userid",
        );
        if (options.publicKey.excludeCredentials) {
          options.publicKey.excludeCredentials.map((cred: any) => {
            cred.id = coerceToArrayBuffer(
              cred.id as string,
              "excludeCredentials.id",
            );
            return cred;
          });
        }

        navigator.credentials
          .create(options)
          .then((resp) => {
            if (
              resp &&
              (resp as any).response.attestationObject &&
              (resp as any).response.clientDataJSON &&
              (resp as any).rawId
            ) {
              const attestationObject = (resp as any).response
                .attestationObject;
              const clientDataJSON = (resp as any).response.clientDataJSON;
              const rawId = (resp as any).rawId;

              const data = {
                id: resp.id,
                rawId: coerceToBase64Url(rawId, "rawId"),
                type: resp.type,
                response: {
                  attestationObject: coerceToBase64Url(
                    attestationObject,
                    "attestationObject",
                  ),
                  clientDataJSON: coerceToBase64Url(
                    clientDataJSON,
                    "clientDataJSON",
                  ),
                },
              };
              return submitVerify(passkeyId, "", data, sessionId).then(() => {
                const params = new URLSearchParams();

                if (organization) {
                  params.set("organization", organization);
                }

                if (authRequestId) {
                  params.set("authRequestId", authRequestId);
                  params.set("sessionId", sessionId);
                  // params.set("altPassword", ${false}); // without setting altPassword this does not allow password
                  // params.set("loginName", resp.loginName);

                  router.push("/passkey/login?" + params);
                } else {
                  router.push("/accounts?" + params);
                }
              });
            } else {
              setLoading(false);
              setError("An error on registering passkey");
              return null;
            }
          })
          .catch((error) => {
            console.error(error);
            setLoading(false);
            setError(error);

            return null;
          });
      }
    });
  }

  const { errors } = formState;

  return (
    <form className="w-full">
      {error && (
        <div className="py-4">
          <Alert>{error}</Alert>
        </div>
      )}

      <div className="mt-8 flex w-full flex-row items-center">
        {isPrompt ? (
          <Button
            type="button"
            variant={ButtonVariants.Secondary}
            onClick={() => {
              const params = new URLSearchParams();
              if (authRequestId) {
                params.set("authRequest", authRequestId);
              }
              if (sessionId) {
                params.set("sessionId", sessionId);
              }

              if (organization) {
                params.set("organization", organization);
              }

              router.push("/login?" + params);
            }}
          >
            skip
          </Button>
        ) : (
          <BackButton />
        )}

        <span className="flex-grow"></span>
        <Button
          type="submit"
          className="self-end"
          variant={ButtonVariants.Primary}
          disabled={loading || !formState.isValid}
          onClick={handleSubmit(submitRegisterAndContinue)}
        >
          {loading && <Spinner className="h-5 w-5 mr-2" />}
          continue
        </Button>
      </div>
    </form>
  );
}<|MERGE_RESOLUTION|>--- conflicted
+++ resolved
@@ -7,11 +7,9 @@
 import { Spinner } from "./Spinner";
 import Alert from "./Alert";
 import { coerceToArrayBuffer, coerceToBase64Url } from "@/utils/base64";
-<<<<<<< HEAD
 import BackButton from "./BackButton";
-=======
 import { RegisterPasskeyResponse } from "@zitadel/proto/zitadel/user/v2beta/user_service_pb";
->>>>>>> 5f5dd025
+
 type Inputs = {};
 
 type Props = {

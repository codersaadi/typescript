--- conflicted
+++ resolved
@@ -184,7 +184,6 @@
           type="submit"
           variant={ButtonVariants.Primary}
           disabled={loading || !formState.isValid || !tosAndPolicyAccepted}
-<<<<<<< HEAD
           onClick={handleSubmit((values) => {
             const usePasswordToContinue: boolean =
               loginSettings?.allowUsernamePassword &&
@@ -193,12 +192,7 @@
                 : !!loginSettings?.allowUsernamePassword;
             return submitAndContinue(values, usePasswordToContinue);
           })}
-=======
-          onClick={handleSubmit((values) =>
-            submitAndContinue(values, !(selected.name === methods[0].name)),
-          )}
           data-testid="submit-button"
->>>>>>> 13606456
         >
           {loading && <Spinner className="h-5 w-5 mr-2" />}
           {t("submit")}

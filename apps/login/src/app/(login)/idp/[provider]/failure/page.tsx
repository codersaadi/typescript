--- conflicted
+++ resolved
@@ -1,8 +1,8 @@
 import { Alert, AlertType } from "@/components/alert";
 import { ChooseAuthenticatorToLogin } from "@/components/choose-authenticator-to-login";
 import { DynamicTheme } from "@/components/dynamic-theme";
-<<<<<<< HEAD
 import { UserAvatar } from "@/components/user-avatar";
+import { getServiceUrlFromHeaders } from "@/lib/service";
 import {
   getBrandingSettings,
   getLoginSettings,
@@ -11,11 +11,6 @@
 } from "@/lib/zitadel";
 import { HumanUser, User } from "@zitadel/proto/zitadel/user/v2/user_pb";
 import { AuthenticationMethodType } from "@zitadel/proto/zitadel/user/v2/user_service_pb";
-=======
-import { getServiceUrlFromHeaders } from "@/lib/service";
-import { getBrandingSettings } from "@/lib/zitadel";
-import { IdentityProviderType } from "@zitadel/proto/zitadel/settings/v2/login_settings_pb";
->>>>>>> c75fdb00
 import { getLocale, getTranslations } from "next-intl/server";
 import { headers } from "next/headers";
 
@@ -38,7 +33,11 @@
     organization,
   });
 
-  const loginSettings = await getLoginSettings(organization);
+  const loginSettings = await getLoginSettings({
+    serviceUrl,
+    serviceRegion,
+    organization,
+  });
 
   let authMethods: AuthenticationMethodType[] = [];
   let user: User | undefined = undefined;
@@ -53,7 +52,11 @@
   }
 
   if (userId) {
-    const userResponse = await getUserByID(userId);
+    const userResponse = await getUserByID({
+      serviceUrl,
+      serviceRegion,
+      userId,
+    });
     if (userResponse) {
       user = userResponse.user;
       if (user?.type.case === "human") {
@@ -65,7 +68,11 @@
       }
     }
 
-    const authMethodsResponse = await listAuthenticationMethodTypes(userId);
+    const authMethodsResponse = await listAuthenticationMethodTypes({
+      serviceUrl,
+      serviceRegion,
+      userId,
+    });
     if (authMethodsResponse.authMethodTypes) {
       authMethods = authMethodsResponse.authMethodTypes;
     }

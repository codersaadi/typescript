import { ProviderSlug } from "@/lib/demos";
import {
  addIDPLink,
  createUser,
  getBrandingSettings,
  retrieveIDPIntent,
} from "@/lib/zitadel";
import Alert, { AlertType } from "@/ui/Alert";
import DynamicTheme from "@/ui/DynamicTheme";
import IdpSignin from "@/ui/IdpSignin";
<<<<<<< HEAD
=======
import { AddHumanUserRequest } from "@zitadel/proto/zitadel/user/v2/user_service_pb";
import { IDPInformation, IDPLink } from "@zitadel/proto/zitadel/user/v2/idp_pb";
import { PartialMessage } from "@zitadel/client";

const PROVIDER_MAPPING: {
  [provider: string]: (
    rI: IDPInformation,
  ) => PartialMessage<AddHumanUserRequest>;
} = {
  [ProviderSlug.GOOGLE]: (idp: IDPInformation) => {
    const rawInfo = idp.rawInformation?.toJson() as {
      User: {
        email: string;
        name?: string;
        given_name?: string;
        family_name?: string;
      };
    };

    const idpLink: PartialMessage<IDPLink> = {
      idpId: idp.idpId,
      userId: idp.userId,
      userName: idp.userName,
    };

    const req: PartialMessage<AddHumanUserRequest> = {
      username: idp.userName,
      email: {
        email: rawInfo.User?.email,
        verification: { case: "isVerified", value: true },
      },
      // organisation: Organisation | undefined;
      profile: {
        displayName: rawInfo.User?.name ?? "",
        givenName: rawInfo.User?.given_name ?? "",
        familyName: rawInfo.User?.family_name ?? "",
      },
      idpLinks: [idpLink],
    };
    return req;
  },
  [ProviderSlug.AZURE]: (idp: IDPInformation) => {
    const rawInfo = idp.rawInformation?.toJson() as {
      mail: string;
      displayName?: string;
      givenName?: string;
      surname?: string;
    };

    const idpLink: PartialMessage<IDPLink> = {
      idpId: idp.idpId,
      userId: idp.userId,
      userName: idp.userName,
    };

    const req: PartialMessage<AddHumanUserRequest> = {
      username: idp.userName,
      email: {
        email: rawInfo?.mail,
        verification: { case: "isVerified", value: true },
      },
      // organisation: Organisation | undefined;
      profile: {
        displayName: rawInfo?.displayName ?? "",
        givenName: rawInfo?.givenName ?? "",
        familyName: rawInfo?.surname ?? "",
      },
      idpLinks: [idpLink],
    };
    return req;
  },
  [ProviderSlug.GITHUB]: (idp: IDPInformation) => {
    const rawInfo = idp.rawInformation?.toJson() as {
      email: string;
      name: string;
    };
    const idpLink: PartialMessage<IDPLink> = {
      idpId: idp.idpId,
      userId: idp.userId,
      userName: idp.userName,
    };
    const req: PartialMessage<AddHumanUserRequest> = {
      username: idp.userName,
      email: {
        email: rawInfo?.email,
        verification: { case: "isVerified", value: true },
      },
      // organisation: Organisation | undefined;
      profile: {
        displayName: rawInfo?.name ?? "",
        givenName: rawInfo?.name ?? "",
        familyName: rawInfo?.name ?? "",
      },
      idpLinks: [idpLink],
    };
    return req;
  },
};

function retrieveIDPIntent(id: string, token: string) {
  return userService.retrieveIdentityProviderIntent(
    { idpIntentId: id, idpIntentToken: token },
    {},
  );
}

function createUser(
  provider: ProviderSlug,
  info: IDPInformation,
): Promise<string> {
  const userData = PROVIDER_MAPPING[provider](info);
  return userService.addHumanUser(userData, {}).then((resp) => resp.userId);
}
>>>>>>> 021cc4a7

export default async function Page({
  searchParams,
  params,
}: {
  searchParams: Record<string | number | symbol, string | undefined>;
  params: { provider: ProviderSlug };
}) {
  const { id, token, authRequestId, organization } = searchParams;
  const { provider } = params;

  const branding = await getBrandingSettings(organization);
  if (provider && id && token) {
    return retrieveIDPIntent(id, token)
      .then((resp) => {
        const { idpInformation, userId } = resp;

        if (idpInformation) {
          if (userId) {
            return (
              <DynamicTheme branding={branding}>
                <div className="flex flex-col items-center space-y-4">
                  <h1>Login successful</h1>
                  <div>You have successfully been loggedIn!</div>

                  <IdpSignin
                    userId={userId}
                    idpIntent={{ idpIntentId: id, idpIntentToken: token }}
                    authRequestId={authRequestId}
                  />
                </div>
              </DynamicTheme>
            );
          } else {
            return createUser(provider, idpInformation)
              .then((userId) => {
                return (
                  <DynamicTheme branding={branding}>
                    <div className="flex flex-col items-center space-y-4">
                      <h1>Register successful</h1>
                      <div>You have successfully been registered!</div>
                    </div>
                  </DynamicTheme>
                );
              })
              .catch((error) => {
                if (error.code === 6) {
                  return addIDPLink(
                    {
                      id: idpInformation.idpId,
                      userId: idpInformation.userId,
                      userName: idpInformation.userName,
                    },
                    userId,
                  ).then(() => {
                    return (
                      <DynamicTheme branding={branding}>
                        <div className="flex flex-col items-center space-y-4">
                          <h1>Account successfully linked</h1>
                          <div>Your account has successfully been linked!</div>
                        </div>
                      </DynamicTheme>
                    );
                  });
                } else {
                  return (
                    <DynamicTheme branding={branding}>
                      <div className="flex flex-col items-center space-y-4">
                        <h1>Register failed</h1>
                        <div className="w-full">
                          {
                            <Alert type={AlertType.ALERT}>
                              {JSON.stringify(error.message)}
                            </Alert>
                          }
                        </div>
                      </div>
                    </DynamicTheme>
                  );
                }
              });
          }
        } else {
          throw new Error("Could not get user information.");
        }
      })
      .catch((error) => {
        return (
          <DynamicTheme branding={branding}>
            <div className="flex flex-col items-center space-y-4">
              <h1>An error occurred</h1>
              <div className="w-full">
                {
                  <Alert type={AlertType.ALERT}>
                    {JSON.stringify(error.message)}
                  </Alert>
                }
              </div>
            </div>
          </DynamicTheme>
        );
      });
  } else {
    return (
      <DynamicTheme branding={branding}>
        <div className="flex flex-col items-center space-y-4">
          <div className="flex flex-col items-center space-y-4">
            <h1>Register</h1>
            <p className="ztdl-p">No id and token received!</p>
          </div>
        </div>
      </DynamicTheme>
    );
  }
}<|MERGE_RESOLUTION|>--- conflicted
+++ resolved
@@ -8,8 +8,6 @@
 import Alert, { AlertType } from "@/ui/Alert";
 import DynamicTheme from "@/ui/DynamicTheme";
 import IdpSignin from "@/ui/IdpSignin";
-<<<<<<< HEAD
-=======
 import { AddHumanUserRequest } from "@zitadel/proto/zitadel/user/v2/user_service_pb";
 import { IDPInformation, IDPLink } from "@zitadel/proto/zitadel/user/v2/idp_pb";
 import { PartialMessage } from "@zitadel/client";
@@ -108,22 +106,6 @@
     return req;
   },
 };
-
-function retrieveIDPIntent(id: string, token: string) {
-  return userService.retrieveIdentityProviderIntent(
-    { idpIntentId: id, idpIntentToken: token },
-    {},
-  );
-}
-
-function createUser(
-  provider: ProviderSlug,
-  info: IDPInformation,
-): Promise<string> {
-  const userData = PROVIDER_MAPPING[provider](info);
-  return userService.addHumanUser(userData, {}).then((resp) => resp.userId);
-}
->>>>>>> 021cc4a7
 
 export default async function Page({
   searchParams,
